import React, { useMemo, useState } from 'react';
import { View, Text, StyleSheet, TouchableOpacity, ScrollView, Dimensions } from 'react-native';
import { colors } from '../theme/colors';
import { spacing } from '../theme/spacing';
import { typography } from '../theme/typography';
import TDACInfoCard from './TDACInfoCard';
import { thailandProvinces } from '../data/thailandProvinces';
import { hongkongDistricts, getAllDistricts } from '../data/hongkongLocations';

const { width: screenWidth } = Dimensions.get('window');
const QR_SIZE = Math.min(screenWidth * 0.6, 250);

// Country-specific configurations
const countryConfigs = {
  thailand: {
    entryCardName: 'TDAC',
    entryCardTab: 'tdac',
    entryCardTitle: 'บัตรเข้าเมือง TDAC / TDAC Entry Card',
    personalInfoTitle: 'ข้อมูลส่วนบุคคล / Personal Information',
    travelInfoTitle: 'ข้อมูลการเดินทาง / Travel Information',
    fundsTitle: 'ข้อมูลเงินพกพา / Funds Information',
    currency: 'THB',
    currencyName: 'บาท',
    notProvided: 'ยังไม่ได้กรอก / Not provided',
    fallbackHotelText: 'โปรดระบุที่อยู่ที่พัก / Please provide hotel address',
    labels: {
      fullName: 'ชื่อเต็ม / Full Name',
      passportNumber: 'หมายเลขหนังสือเดินทาง / Passport Number',
      nationality: 'สัญชาติ / Nationality',
      dateOfBirth: 'วันเกิด / Date of Birth',
      arrivalDate: 'วันเข้าประเทศ / Arrival Date',
      departureDate: 'วันออกจากประเทศ / Departure Date',
      flightNumber: 'เที่ยวบิน / Flight Number',
      stayLocation: 'สถานที่พัก / Stay Location',
      lengthOfStay: 'ระยะเวลาพัก / Length of Stay',
      purpose: 'วัตถุประสงค์ / Purpose of Visit',
      totalFunds: 'เงินพกพาทั้งหมด / Total Funds',
      fundType: 'ประเภท / Type',
      amount: 'จำนวนเงิน / Amount'
    },
    dateLocales: ['th-TH', 'en-US']
  },
  malaysia: {
    entryCardName: 'MDAC',
    entryCardTab: 'mdac',
    entryCardTitle: 'MDAC Entry Card / Kad Ketibaan Digital Malaysia',
    personalInfoTitle: 'Personal Information / Maklumat Peribadi',
    travelInfoTitle: 'Travel Information / Maklumat Perjalanan',
    fundsTitle: 'Funds Information / Maklumat Kewangan',
    currency: 'MYR',
    currencyName: 'Ringgit',
    notProvided: 'Not provided / Tidak diberikan',
    fallbackHotelText: 'Please provide hotel address / Sila berikan alamat hotel',
    labels: {
      fullName: 'Full Name / Nama Penuh',
      passportNumber: 'Passport Number / Nombor Pasport',
      nationality: 'Nationality / Warganegara',
      dateOfBirth: 'Date of Birth / Tarikh Lahir',
      arrivalDate: 'Arrival Date / Tarikh Ketibaan',
      departureDate: 'Departure Date / Tarikh Berlepas',
      flightNumber: 'Flight Number / Nombor Penerbangan',
      stayLocation: 'Stay Location / Lokasi Penginapan',
      lengthOfStay: 'Length of Stay / Tempoh Penginapan',
      purpose: 'Purpose of Visit / Tujuan Lawatan',
      totalFunds: 'Total Funds / Jumlah Wang',
      fundType: 'Type / Jenis',
      amount: 'Amount / Jumlah'
    },
    dateLocales: ['en-US', 'ms-MY']
  },
  hongkong: {
    entryCardName: 'HDAC',
    entryCardTab: 'hdac',
    entryCardTitle: '香港入境資料 / Hong Kong Entry Information',
    personalInfoTitle: '個人資料 / Personal Information',
    travelInfoTitle: '旅行資料 / Travel Information',
    fundsTitle: '資金證明 / Funds Information',
    currency: 'HKD',
    currencyName: '港幣',
    notProvided: '未提供 / Not provided',
    fallbackHotelText: '請提供住宿地址 / Please provide accommodation address',
    labels: {
      fullName: '全名 / Full Name',
      passportNumber: '護照號碼 / Passport Number',
      nationality: '國籍 / Nationality',
      dateOfBirth: '出生日期 / Date of Birth',
      arrivalDate: '抵達日期 / Arrival Date',
      departureDate: '離開日期 / Departure Date',
      flightNumber: '航班號碼 / Flight Number',
      stayLocation: '住宿地點 / Stay Location',
      lengthOfStay: '停留時間 / Length of Stay',
      purpose: '訪問目的 / Purpose of Visit',
      totalFunds: '總資金 / Total Funds',
      fundType: '類型 / Type',
      amount: '金額 / Amount'
    },
    dateLocales: ['en-US', 'zh-CN']
  },
  usa: {
    entryCardName: 'I-94',
    entryCardTab: 'i94',
    entryCardTitle: 'I-94 Entry Record / 美国入境记录',
    personalInfoTitle: 'Personal Information / 个人信息',
    travelInfoTitle: 'Travel Information / 旅行信息',
    fundsTitle: 'Funds Information / 资金信息',
    currency: 'USD',
    currencyName: 'Dollar / 美元',
    notProvided: 'Not provided / 未提供',
    fallbackHotelText: 'Please provide accommodation address / 请提供住宿地址',
    labels: {
      fullName: 'Full Name / 全名',
      passportNumber: 'Passport Number / 护照号码',
      nationality: 'Nationality / 国籍',
      dateOfBirth: 'Date of Birth / 出生日期',
      arrivalDate: 'Arrival Date / 抵达日期',
      departureDate: 'Departure Date / 离开日期',
      flightNumber: 'Flight Number / 航班号',
      stayLocation: 'Accommodation Address / 住宿地址',
      lengthOfStay: 'Length of Stay / 停留时间',
      purpose: 'Purpose of Visit / 访问目的',
      totalFunds: 'Total Funds / 资金总额',
      fundType: 'Type / 类型',
      amount: 'Amount / 金额'
    },
    dateLocales: ['en-US', 'zh-CN']
  },
  taiwan: {
    entryCardName: 'TWAC',
    entryCardTab: 'twac',
    entryCardTitle: '臺灣入境資料 / Taiwan Entry Information',
    personalInfoTitle: '個人資料 / Personal Information',
    travelInfoTitle: '旅行資料 / Travel Information',
    fundsTitle: '資金證明 / Funds Information',
    currency: 'TWD',
    currencyName: '新台幣',
    notProvided: '未提供 / Not provided',
    fallbackHotelText: '請提供住宿地址 / Please provide accommodation address',
    labels: {
      fullName: '全名 / Full Name',
      passportNumber: '護照號碼 / Passport Number',
      nationality: '國籍 / Nationality',
      dateOfBirth: '出生日期 / Date of Birth',
      arrivalDate: '抵達日期 / Arrival Date',
      departureDate: '離開日期 / Departure Date',
      flightNumber: '航班號碼 / Flight Number',
      stayLocation: '住宿地點 / Stay Location',
      lengthOfStay: '停留時間 / Length of Stay',
      purpose: '訪問目的 / Purpose of Visit',
      totalFunds: '總資金 / Total Funds',
      fundType: '類型 / Type',
      amount: '金額 / Amount'
    },
    dateLocales: ['zh-TW', 'en-US']
  }
};

const EntryPackDisplay = ({
  entryPack,
  personalInfo,
  travelInfo,
  funds,
  onClose,
  isModal = false,
  country = 'thailand'
}) => {
  const config = countryConfigs[country] || countryConfigs.thailand;
  const [activeTab, setActiveTab] = useState(config.entryCardTab);

  const fallbackHotelText = config.fallbackHotelText;

  const formatProvinceThaiEnglish = (value) => {
    if (!value || typeof value !== 'string') return '';
    const raw = value.trim();
    if (!raw) return '';

    const normalizedCode = raw.toUpperCase();
    let province = thailandProvinces.find(p => p.code === normalizedCode);

    if (!province) {
      const lower = raw.toLowerCase();
      province = thailandProvinces.find(
        p => p.name?.toLowerCase() === lower || p.nameZh === raw || p.nameTh === raw
      );
    }

    if (!province) return '';
    const thaiName = province.nameTh || province.name || raw;
    const englishName = province.name || raw;
    return `${thaiName} / ${englishName}`;
  };

  const formatDistrictHongKongBilingual = (value) => {
    if (!value || typeof value !== 'string') return '';
    const raw = value.trim();
    if (!raw) return '';

    // Get all Hong Kong districts
    const allDistricts = getAllDistricts();

    // Try to find by exact match (nameEn or nameZh)
    let district = allDistricts.find(
      d => d.nameEn === raw || d.nameZh === raw || d.nameEn.toLowerCase() === raw.toLowerCase()
    );

    if (!district) {
      // Try partial match
      district = allDistricts.find(
        d => d.nameEn.toLowerCase().includes(raw.toLowerCase()) ||
             d.nameZh.includes(raw)
      );
    }

    if (!district) return raw; // Return original if not found

    // Format as: 繁體中文 / English
    return `${district.nameZh} / ${district.nameEn}`;
  };

  // Country-aware location formatter
  const formatLocationBilingual = (value) => {
    if (country === 'hongkong') {
      return formatDistrictHongKongBilingual(value);
    } else if (country === 'thailand') {
      return formatProvinceThaiEnglish(value);
    }
    return value || '';
  };

  if (!entryPack) {
    return null;
  }

  const formatBilingualDate = (dateString) => {
    if (!dateString) return '';
    try {
      const date = new Date(dateString);
      if (Number.isNaN(date.getTime())) return '';

      const locale1 = config.dateLocales[0];
      const locale2 = config.dateLocales[1];

      const date1 = date.toLocaleDateString(locale1, {
        year: 'numeric',
        month: 'long',
        day: 'numeric',
      });
      const date2 = date.toLocaleDateString(locale2, {
        year: 'numeric',
        month: 'long',
        day: 'numeric',
      });

      return `${date1} / ${date2}`;
    } catch (error) {
      return dateString;
    }
  };

  const formatBilingualCurrency = (amount, currencyOverride = null) => {
    if (amount === null || amount === undefined) return '';

    const currency = currencyOverride || config.currency;
    const numericAmount = Number(amount);
    if (Number.isNaN(numericAmount)) {
      return `${amount} ${currency}`;
    }

    // Simply format the number with the currency code (no bilingual conversion)
    const formattedAmount = numericAmount.toLocaleString('en-US');
    return `${formattedAmount} ${currency}`;
  };

  const totalFunds = useMemo(() => {
    if (!Array.isArray(funds)) return 0;
    return funds.reduce((sum, fund) => {
      const numericAmount = Number(fund?.amount);
      return sum + (Number.isNaN(numericAmount) ? 0 : numericAmount);
    }, 0);
  }, [funds]);

  const hotelProvinceDisplay = useMemo(() => {
    const candidates = [
      travelInfo?.province,
      travelInfo?.provinceCode,
      travelInfo?.provinceName,
      travelInfo?.hotelProvince,
      travelInfo?.hotelProvinceCode,
      travelInfo?.state,
      travelInfo?.district, // For Hong Kong
    ];

    for (const candidate of candidates) {
      const display = formatLocationBilingual(candidate);
      if (display) return display;
    }

    return '';
  }, [
    travelInfo?.province,
    travelInfo?.provinceCode,
    travelInfo?.provinceName,
    travelInfo?.hotelProvince,
    travelInfo?.hotelProvinceCode,
    travelInfo?.state,
    travelInfo?.district,
  ]);

  const stayLocationAnswer = useMemo(() => {
    const address = typeof travelInfo?.hotelAddress === 'string' ? travelInfo.hotelAddress.trim() : '';

    if (hotelProvinceDisplay && address) {
      return `${hotelProvinceDisplay}\n${address}`;
    }

    if (hotelProvinceDisplay) {
      return hotelProvinceDisplay;
    }

    if (address) {
      return address;
    }

    return fallbackHotelText;
  }, [hotelProvinceDisplay, travelInfo?.hotelAddress]);

  const getFundTypeLabel = (type) => {
    const fundLabels = {
      thailand: {
        cash: 'เงินสด / Cash',
        credit_card: 'บัตรเครดิต / Credit Card',
        bank_balance: 'ยอดเงินฝากธนาคาร / Bank Balance',
        investment: 'การลงทุน / Investments',
        card: 'บัตรธนาคาร / Bank Card',
        debit_card: 'บัตรเดบิต / Debit Card',
        other: 'อื่น ๆ / Other'
      },
      malaysia: {
        cash: 'Cash / Tunai',
        credit_card: 'Credit Card / Kad Kredit',
        bank_balance: 'Bank Balance / Baki Bank',
        investment: 'Investments / Pelaburan',
        card: 'Bank Card / Kad Bank',
        debit_card: 'Debit Card / Kad Debit',
        other: 'Other / Lain-lain'
      },
      hongkong: {
        cash: '現金 / Cash',
        credit_card: '信用卡 / Credit Card',
        bank_balance: '銀行存款 / Bank Balance',
        investment: '投資 / Investments',
        card: '銀行卡 / Bank Card',
        debit_card: '扣賬卡 / Debit Card',
        other: '其他 / Other'
      },
      singapore: {
        cash: 'Cash / 现金',
        credit_card: 'Credit Card / 信用卡',
        bank_balance: 'Bank Balance / 银行存款',
        investment: 'Investments / 投资',
        card: 'Bank Card / 银行卡',
        debit_card: 'Debit Card / 借记卡',
        other: 'Other / 其他'
      },
      taiwan: {
        cash: '現金 / Cash',
        credit_card: '信用卡 / Credit Card',
        bank_balance: '銀行存款 / Bank Balance',
        investment: '投資 / Investments',
        card: '銀行卡 / Bank Card',
        debit_card: '扣帳卡 / Debit Card',
        other: '其他 / Other'},
      usa: {
        cash: 'Cash / 现金',
        credit_card: 'Credit Card / 信用卡',
        bank_balance: 'Bank Balance / 银行存款',
        investment: 'Investments / 投资',
        card: 'Bank Card / 银行卡',
        debit_card: 'Debit Card / 借记卡',
        other: 'Other / 其他'
      },
      japan: {
        cash: '現金 / Cash',
        credit_card: 'クレジットカード / Credit Card',
        bank_balance: '銀行残高 / Bank Balance',
        investment: '投資 / Investments',
        card: '銀行カード / Bank Card',
        debit_card: 'デビットカード / Debit Card',
        other: 'その他 / Other'
      }
    };

    const labels = fundLabels[country] || fundLabels.thailand;
    return labels[type] || labels.other;
  };

  const renderPersonalInfo = () => (
    <View style={styles.section}>
      <Text style={styles.sectionTitle}>👤 {config.personalInfoTitle}</Text>

      <View style={styles.infoGrid}>
        <View style={styles.infoRow}>
          <Text style={styles.infoLabel}>{config.labels.fullName}:</Text>
          <Text style={styles.infoValue}>
            {entryPack?.passport?.fullName || personalInfo?.fullName || config.notProvided}
          </Text>
        </View>

        <View style={styles.infoRow}>
          <Text style={styles.infoLabel}>{config.labels.passportNumber}:</Text>
          <Text style={styles.infoValue}>
            {entryPack?.passport?.passportNumber || personalInfo?.passportNumber || config.notProvided}
          </Text>
        </View>

        <View style={styles.infoRow}>
          <Text style={styles.infoLabel}>{config.labels.nationality}:</Text>
          <Text style={styles.infoValue}>
            {entryPack?.passport?.nationality || personalInfo?.nationality || config.notProvided}
          </Text>
        </View>

        <View style={styles.infoRow}>
          <Text style={styles.infoLabel}>{config.labels.dateOfBirth}:</Text>
          <Text style={styles.infoValue}>
            {formatBilingualDate(entryPack?.passport?.dateOfBirth || personalInfo?.dateOfBirth)}
          </Text>
        </View>
      </View>
    </View>
  );

  const renderTravelInfo = () => (
    <View style={styles.section}>
      <Text style={styles.sectionTitle}>✈️ {config.travelInfoTitle}</Text>

      <View style={styles.infoGrid}>
        <View style={styles.infoRow}>
          <Text style={styles.infoLabel}>{config.labels.arrivalDate}:</Text>
          <Text style={styles.infoValue}>
            {formatBilingualDate(travelInfo?.arrivalArrivalDate || travelInfo?.arrivalDate)}
          </Text>
        </View>

        {country === 'thailand' && hotelProvinceDisplay && (
          <View style={styles.infoRow}>
            <Text style={styles.infoLabel}>จังหวัด / Province:</Text>
            <Text style={styles.infoValue}>
              {hotelProvinceDisplay || config.notProvided}
            </Text>
          </View>
        )}

        <View style={styles.infoRow}>
          <Text style={styles.infoLabel}>{config.labels.flightNumber}:</Text>
          <Text style={styles.infoValue}>
            {travelInfo?.arrivalFlightNumber || travelInfo?.flightNumber || config.notProvided}
          </Text>
        </View>

        <View style={styles.infoRow}>
          <Text style={styles.infoLabel}>{config.labels.purpose}:</Text>
          <Text style={styles.infoValue}>
            {travelInfo?.travelPurpose || travelInfo?.purposeOfVisit || config.notProvided}
          </Text>
        </View>

        <View style={styles.infoRow}>
          <Text style={styles.infoLabel}>{config.labels.stayLocation}:</Text>
          <Text style={styles.infoValue}>
            {travelInfo?.hotelAddress || config.notProvided}
          </Text>
        </View>

        {travelInfo?.lengthOfStay && (
          <View style={styles.infoRow}>
            <Text style={styles.infoLabel}>{config.labels.lengthOfStay}:</Text>
            <Text style={styles.infoValue}>
              {travelInfo.lengthOfStay}
            </Text>
          </View>
        )}
      </View>
    </View>
  );

  const renderFundsInfo = () => {
    const proofPhotoTexts = {
      thailand: '📸 มีหลักฐานรูปภาพแล้ว / Proof photo uploaded',
      malaysia: '📸 Proof photo uploaded / Foto bukti dimuat naik',
      singapore: '📸 Proof photo uploaded / 已上传凭证照片',
      usa: '📸 Proof photo uploaded / 已上传凭证照片'
    };
    const proofPhotoText = proofPhotoTexts[country] || proofPhotoTexts.thailand;

    const noDataTexts = {
      thailand: 'ยังไม่มีข้อมูลเงินทุน / No funds information',
      malaysia: 'No funds information / Tiada maklumat kewangan',
      singapore: 'No funds information / 未提供资金信息',
      usa: 'No funds information / 未提供资金信息',
      japan: '資金情報なし / No funds information'
    };
    const noDataText = noDataTexts[country] || noDataTexts.thailand;

    return (
      <View style={styles.section}>
        <Text style={styles.sectionTitle}>💰 {config.fundsTitle}</Text>

        {funds && funds.length > 0 ? (
          funds.map((fund, index) => (
            <View key={index} style={styles.fundItem}>
              <View style={styles.fundHeader}>
                <Text style={styles.fundType}>
                  {getFundTypeLabel(fund.type)}
                </Text>
                <Text style={styles.fundAmount}>
                  {formatBilingualCurrency(fund.amount, fund.currency)}
                </Text>
              </View>

              {(fund.details || fund.description) && (
                <Text style={styles.fundDescription}>
                  {fund.details || fund.description}
                </Text>
              )}

              {(fund.photoUri || fund.proofPhoto) && (
                <Text style={styles.fundProof}>
                  {proofPhotoText}
                </Text>
              )}
            </View>
          ))
        ) : (
          <Text style={styles.noData}>{noDataText}</Text>
        )}

        <View style={styles.fundsTotal}>
          <Text style={styles.totalLabel}>{config.labels.totalFunds}:</Text>
          <Text style={styles.totalAmount}>
            {formatBilingualCurrency(totalFunds)}
          </Text>
        </View>
      </View>
    );
  };

  const renderTDACInfo = () => {
    const placeholderTitles = {
      thailand: 'ยังไม่ได้ส่ง TDAC / TDAC Not Submitted Yet',
      malaysia: 'MDAC Not Submitted Yet / MDAC Belum Dihantar',
      singapore: 'SGAC Not Submitted Yet / 新加坡入境卡尚未提交',
      usa: 'I-94 Not Required Online / 无需在线提交I-94',
      japan: '入国カード未提出 / Entry Card Not Submitted Yet'
    };

    const placeholderDescriptions = {
      thailand: 'กรุณาส่งแบบฟอร์ม TDAC ภายใน 72 ชั่วโมงก่อนเดินทางถึง / Please submit TDAC within 72 hours before arrival',
      malaysia: 'Please submit MDAC within 3 days before arrival / Sila hantar MDAC dalam 3 hari sebelum ketibaan',
      singapore: 'Please submit SGAC within 3 days before arrival / 请在抵达前3天内提交新加坡入境卡',
      usa: 'I-94 is completed at the airport upon arrival / I-94将在抵达机场时填写',
      japan: '到着前にVisit Japan Webで入国カードを提出してください / Please submit entry card via Visit Japan Web before arrival'
    };

    const qrPlaceholderTexts = {
      thailand: 'จะแสดงรหัส QR หลังจากส่งเรียบร้อย / QR Code will appear after submission',
      malaysia: 'QR Code will appear after submission / Kod QR akan muncul selepas penghantaran',
      singapore: 'DE Number will appear after submission / 提交后会显示DE编号',
      usa: 'I-94 number will be provided at entry / 入境时将获得I-94编号',
      japan: 'QRコードは提出後に表示されます / QR Code will appear after submission'
    };

    const placeholderNotes = {
      thailand: 'หากยังไม่มี TDAC สามารถแสดงข้อมูลอื่นให้เจ้าหน้าที่ตรวจคนเข้าเมืองได้ / You can still show other information to immigration officer even without TDAC',
      malaysia: 'You can still show other information to immigration officer / Anda masih boleh tunjukkan maklumat lain kepada pegawai imigresen',
      singapore: 'You can still show other information to immigration officer / 您仍可向入境官员出示其他信息',
      usa: 'Prepare this information for CBP officer at the airport / 为机场海关及边境保护局官员准备好此信息',
      japan: '入国カードがなくても、他の情報を入国審査官に提示できます / You can still show other information to immigration officer even without entry card'
    };

    return (
      <View style={styles.section}>
        <Text style={styles.sectionTitle}>🛂 {config.entryCardTitle}</Text>

        {entryPack.tdacSubmission && entryPack.tdacSubmission.arrCardNo ? (
          <TDACInfoCard
            tdacSubmission={entryPack.tdacSubmission}
            isReadOnly={true}
            country={country}
          />
        ) : (
          <View style={styles.tdacPlaceholder}>
            <View style={styles.placeholderIcon}>
              <Text style={styles.placeholderIconText}>📱</Text>
            </View>
            <Text style={styles.placeholderTitle}>
              {placeholderTitles[country] || placeholderTitles.thailand}
            </Text>
            <Text style={styles.placeholderDescription}>
              {placeholderDescriptions[country] || placeholderDescriptions.thailand}
            </Text>
            <View style={styles.qrPlaceholder}>
              <Text style={styles.qrPlaceholderText}>
                {qrPlaceholderTexts[country] || qrPlaceholderTexts.thailand}
              </Text>
            </View>
            <Text style={styles.placeholderNote}>
              {placeholderNotes[country] || placeholderNotes.thailand}
            </Text>
          </View>
          <Text style={styles.placeholderNote}>
            {country === 'malaysia'
              ? 'You can still show other information to immigration officer / Anda masih boleh tunjukkan maklumat lain kepada pegawai imigresen'
              : 'หากยังไม่มี TDAC สามารถแสดงข้อมูลอื่นให้เจ้าหน้าที่ตรวจคนเข้าเมืองได้ / You can still show other information to immigration officer even without TDAC'
            }
          </Text>
        </View>
      )}
    </View>
  );
        )}
      </View>
    );
  };

<<<<<<< HEAD
  const getTipsConfig = () => {
=======
  const renderImmigrationTips = () => {
>>>>>>> aeab7c07
    const tipsConfig = {
      thailand: {
        title: '💡 คำถามที่พบบ่อยจากเจ้าหน้าที่ตรวจคนเข้าเมือง / Immigration Officer FAQs',
        questions: [
          {
            q: 'Q: จุดประสงค์ในการมาไทยคืออะไร? / What is the purpose of your visit?',
            a: travelInfo?.travelPurpose || travelInfo?.purposeOfVisit || 'ท่องเที่ยว / Tourism'
          },
          {
            q: 'Q: คุณจะพำนักในประเทศไทยนานเท่าใด? / How long will you stay in Thailand?',
            a: travelInfo?.lengthOfStay || '30 วัน / 30 days'
          },
          {
            q: 'Q: คุณจะพักที่ไหน? / Where will you be staying?',
            a: stayLocationAnswer
          },
          {
            q: 'Q: คุณมีเงินทุนเท่าไร? / How much money do you have?',
            a: `${formatBilingualCurrency(totalFunds)} (เงินสดและบัตรธนาคาร / Cash and bank cards)`
          }
        ]
      },
<<<<<<< HEAD
      malaysia: {
        title: '💡 Immigration Officer FAQs / Soalan Lazim Pegawai Imigresen',
        questions: [
=======
      taiwan: {
        title: '💡 臺灣入境處常見問題 / Immigration Officer FAQs',
        questions: [
          {
            q: 'Q: 您來臺灣的目的是什麼？ / What is the purpose of your visit to Taiwan?',
            a: travelInfo?.travelPurpose || travelInfo?.purposeOfVisit || '旅遊 / Tourism'
          },
          {
            q: 'Q: 您會在臺灣停留多久？ / How long will you stay in Taiwan?',
            a: travelInfo?.lengthOfStay || '7 天 / 7 days'
          },
          {
            q: 'Q: 您會住在哪裡？ / Where will you be staying?',
            a: stayLocationAnswer
          },
          {
            q: 'Q: 您帶了多少錢？ / How much money do you have?',
            a: `${formatBilingualCurrency(totalFunds)} (現金和銀行卡 / Cash and bank cards)`
          },
          { q: 'Q: จุดประสงค์ในการมาไทยคืออะไร? / What is the purpose of your visit?', a: travelInfo?.travelPurpose || travelInfo?.purposeOfVisit || 'ท่องเที่ยว / Tourism' },
          { q: 'Q: คุณจะพำนักในประเทศไทยนานเท่าใด? / How long will you stay in Thailand?', a: travelInfo?.lengthOfStay || '30 วัน / 30 days' },
          { q: 'Q: คุณจะพักที่ไหน? / Where will you be staying?', a: stayLocationAnswer },
          { q: 'Q: คุณมีเงินทุนเท่าไร? / How much money do you have?', a: `${formatBilingualCurrency(totalFunds)} (เงินสดและบัตรธนาคาร / Cash and bank cards)` }
        ]
      },
      malaysia: {
        title: '💡 Immigration Officer FAQs / Soalan Lazim Pegawai Imigresen',
        questions: [
          { q: 'Q: What is the purpose of your visit? / Apakah tujuan lawatan anda?', a: travelInfo?.travelPurpose || travelInfo?.purposeOfVisit || 'Tourism / Pelancongan' },
          { q: 'Q: How long will you stay? / Berapa lama anda akan tinggal?', a: travelInfo?.lengthOfStay || '7 days / 7 hari' },
          { q: 'Q: Where will you be staying? / Di mana anda akan tinggal?', a: stayLocationAnswer },
          { q: 'Q: How much money do you have? / Berapa banyak wang yang anda ada?', a: `${formatBilingualCurrency(totalFunds)} (Cash and cards / Tunai dan kad)` }
        ]
      },
      singapore: {
        title: '💡 Immigration Officer FAQs / 入境处常见问题',
        questions: [
          { q: 'Q: What is the purpose of your visit? / 你来新加坡的目的是什么？', a: travelInfo?.travelPurpose || travelInfo?.purposeOfVisit || 'Tourism / 旅游' },
          { q: 'Q: How long will you stay? / 你会停留多久？', a: travelInfo?.lengthOfStay || '7 days / 7天' },
          { q: 'Q: Where will you be staying? / 你会住在哪里？', a: stayLocationAnswer },
          { q: 'Q: How much money do you have? / 你带了多少钱？', a: `${formatBilingualCurrency(totalFunds)} (Cash and bank cards / 现金和银行卡)` }
        ]
      },
      usa: {
        title: '💡 CBP Officer FAQs / 海关及边境保护局常见问题',
        questions: [
          { q: 'Q: What is the purpose of your visit? / 你来美国的目的是什么？', a: travelInfo?.travelPurpose || travelInfo?.purposeOfVisit || 'Tourism / 旅游' },
          { q: 'Q: How long will you stay? / 你会在美国停留多久？', a: travelInfo?.lengthOfStay || '7 days / 7天' },
          { q: 'Q: Where will you be staying? / 你会住在哪里？', a: stayLocationAnswer },
          { q: 'Q: How much money do you have? / 你带了多少钱？', a: `${formatBilingualCurrency(totalFunds)} (Cash and bank cards / 现金和银行卡)` },
>>>>>>> aeab7c07
          {
            q: 'Q: What is the purpose of your visit? / Apakah tujuan lawatan anda?',
            a: travelInfo?.travelPurpose || travelInfo?.purposeOfVisit || 'Tourism / Pelancongan'
          },
          {
            q: 'Q: How long will you stay in Malaysia? / Berapa lama anda akan tinggal di Malaysia?',
<<<<<<< HEAD
            a: travelInfo?.lengthOfStay || '7 days / 7 hari'
=======
            a: travelInfo?.lengthOfStay || '30 days / 30 hari'
>>>>>>> aeab7c07
          },
          {
            q: 'Q: Where will you be staying? / Di mana anda akan menginap?',
            a: stayLocationAnswer
          },
          {
            q: 'Q: How much money do you have? / Berapa banyak wang yang anda ada?',
            a: `${formatBilingualCurrency(totalFunds)} (Cash and bank cards / Tunai dan kad bank)`
          }
        ]
      },
      singapore: {
<<<<<<< HEAD
        title: '💡 Immigration Officer FAQs / 入境官员常见问题',
        questions: [
          {
            q: 'Q: What is the purpose of your visit to Singapore? / 你来新加坡的目的是什么？',
            a: travelInfo?.travelPurpose || travelInfo?.purposeOfVisit || 'Tourism / 旅游'
          },
          {
            q: 'Q: How long will you stay in Singapore? / 你会在新加坡停留多久？',
            a: travelInfo?.lengthOfStay || '7 days / 7天'
          },
          {
            q: 'Q: Where will you be staying? / 你会住在哪里？',
            a: stayLocationAnswer
          },
          {
            q: 'Q: How much money do you have for your stay? / 你带了多少钱？',
            a: `${formatBilingualCurrency(totalFunds)} (Cash and bank cards / 现金和银行卡)`
          },
          {
            q: 'Q: Do you have a return ticket? / 你有回程机票吗？',
            a: travelInfo?.departureFlightNumber ? `Yes, ${travelInfo.departureFlightNumber} / 有，${travelInfo.departureFlightNumber}` : 'Yes / 有'
          }
        ]
      }
    };

    return tipsConfig[country] || tipsConfig.thailand;
  };

  const renderImmigrationTips = () => {
    const tips = getTipsConfig();
=======
        title: '💡 Immigration Officer FAQs / 入境處常見問題',
        questions: [
          {
            q: 'Q: What is the purpose of your visit? / 你來新加坡的目的是什麼？',
            a: travelInfo?.travelPurpose || travelInfo?.purposeOfVisit || 'Tourism / 旅遊'
          },
          {
            q: 'Q: How long will you stay? / 你會停留多久？',
            a: travelInfo?.lengthOfStay || '7 days / 7 天'
          },
          {
            q: 'Q: Where will you be staying? / 你會住在哪裡？',
            a: stayLocationAnswer
          },
          {
            q: 'Q: How much money do you have? / 你帶了多少錢？',
            a: `${formatBilingualCurrency(totalFunds)} (Cash and bank cards / 現金和銀行卡)`
          }
        ]
      }
    };

    const tips = tipsConfig[country] || tipsConfig.thailand;
>>>>>>> aeab7c07

    return (
      <View style={styles.section}>
        <Text style={styles.sectionTitle}>{tips.title}</Text>
<<<<<<< HEAD

=======
      hongkong: {
        title: '💡 入境處常見問題 / Immigration Officer FAQs',
        questions: [
          {
            q: 'Q: 你來香港的目的是什麼？ / What is the purpose of your visit?',
            a: travelInfo?.travelPurpose || travelInfo?.purposeOfVisit || '旅遊 / Tourism'
          },
          {
            q: 'Q: 你會在香港停留多久？ / How long will you stay in Hong Kong?',
            a: travelInfo?.lengthOfStay || '7 天 / 7 days'
          },
          {
            q: 'Q: 你會住在哪裡？ / Where will you be staying?',
            a: stayLocationAnswer
          },
          {
            q: 'Q: 你帶了多少錢？ / How much money do you have?',
            a: `${formatBilingualCurrency(totalFunds)} (現金和銀行卡 / Cash and bank cards)`
          },
          { q: 'Q: What is the purpose of your visit? / Apakah tujuan lawatan anda?', a: travelInfo?.travelPurpose || travelInfo?.purposeOfVisit || 'Tourism / Pelancongan' },
          { q: 'Q: How long will you stay in Malaysia? / Berapa lama anda akan tinggal di Malaysia?', a: travelInfo?.lengthOfStay || '7 days / 7 hari' },
          { q: 'Q: Where will you be staying? / Di mana anda akan menginap?', a: stayLocationAnswer },
          { q: 'Q: How much money do you have? / Berapa banyak wang yang anda bawa?', a: `${formatBilingualCurrency(totalFunds)} (Cash and cards / Tunai dan kad)` }
        ]
      },
      singapore: {
        title: '💡 Immigration Officer FAQs / 入境官员常见问题',
        questions: [
          { q: 'Q: What is the purpose of your visit? / 您来新加坡的目的是什么？', a: travelInfo?.travelPurpose || travelInfo?.purposeOfVisit || 'Tourism / 旅游' },
          { q: 'Q: How long will you stay in Singapore? / 您会在新加坡停留多久？', a: travelInfo?.lengthOfStay || '7 days / 7天' },
          { q: 'Q: Where will you be staying? / 您会住在哪里？', a: stayLocationAnswer },
          { q: 'Q: How much money do you have? / 您带了多少钱？', a: `${formatBilingualCurrency(totalFunds)} (Cash and cards / 现金和银行卡)` }
        ]
      },
      japan: {
        title: '💡 入国審査官からのよくある質問 / Immigration Officer FAQs',
        questions: [
          { q: 'Q: 日本への渡航目的は何ですか？ / What is the purpose of your visit to Japan?', a: travelInfo?.travelPurpose || travelInfo?.purposeOfVisit || '観光 / Tourism' },
          { q: 'Q: 日本にどのくらい滞在しますか？ / How long will you stay in Japan?', a: travelInfo?.lengthOfStay || '7日間 / 7 days' },
          { q: 'Q: 日本での滞在先はどこですか？ / Where will you be staying in Japan?', a: stayLocationAnswer },
          { q: 'Q: いくら所持していますか？ / How much money do you have?', a: `${formatBilingualCurrency(totalFunds)} (現金とカード / Cash and cards)` }
        ]
      }
    };

    const tips = tipsConfig[country] || tipsConfig.thailand;
    return (
      <View style={styles.section}>
        <Text style={styles.sectionTitle}>{tips.title}</Text>
>>>>>>> aeab7c07
        <View style={styles.tipsList}>
          {tips.questions.map((tip, index) => (
            <View key={index} style={styles.tipItem}>
              <Text style={styles.tipQuestion}>{tip.q}</Text>
              <Text style={styles.tipAnswer}>A: {tip.a}</Text>
            </View>
          ))}
        </View>
      </View>
    );
  };

  const renderTabContent = () => {
    switch (activeTab) {
      case 'personal':
        return renderPersonalInfo();
      case 'travel':
        return renderTravelInfo();
      case 'funds':
        return renderFundsInfo();
      case 'tdac':
      case 'mdac':
      case 'hdac':
      case 'sgac':
      case 'twac':
      case 'i94':
      case 'jdac':
        return renderTDACInfo();
      case 'tips':
        return renderImmigrationTips();
      default:
        return renderTDACInfo();
    }
  };

  const tabsConfig = {
    thailand: [
      { key: 'tdac', label: 'บัตร TDAC', labelEn: 'TDAC' },
      { key: 'personal', label: 'ข้อมูลส่วนตัว', labelEn: 'Personal' },
      { key: 'travel', label: 'ข้อมูลการเดินทาง', labelEn: 'Travel' },
      { key: 'funds', label: 'เงินทุน', labelEn: 'Funds' },
    ],
    malaysia: [
      { key: 'mdac', label: 'MDAC', labelEn: 'MDAC' },
      { key: 'personal', label: 'Personal', labelEn: 'Peribadi' },
      { key: 'travel', label: 'Travel', labelEn: 'Perjalanan' },
      { key: 'funds', label: 'Funds', labelEn: 'Kewangan' },
    ],
    hongkong: [
      { key: 'hdac', label: '入境資料', labelEn: 'Entry Info' },
      { key: 'personal', label: '個人資料', labelEn: 'Personal' },
      { key: 'travel', label: '旅行資料', labelEn: 'Travel' },
      { key: 'funds', label: '資金證明', labelEn: 'Funds' },
    singapore: [
      { key: 'sgac', label: 'SGAC', labelEn: '入境卡' },
      { key: 'personal', label: 'Personal', labelEn: '个人' },
      { key: 'travel', label: 'Travel', labelEn: '旅行' },
      { key: 'funds', label: 'Funds', labelEn: '资金' },
    ],
    taiwan: [
      { key: 'twac', label: '入境資料', labelEn: 'Entry Info' },
      { key: 'personal', label: '個人資料', labelEn: 'Personal' },
      { key: 'travel', label: '旅行資料', labelEn: 'Travel' },
      { key: 'funds', label: '資金證明', labelEn: 'Funds' },
    usa: [
      { key: 'i94', label: 'I-94', labelEn: '入境记录' },
      { key: 'personal', label: 'Personal', labelEn: '个人' },
      { key: 'travel', label: 'Travel', labelEn: '旅行' },
      { key: 'funds', label: 'Funds', labelEn: '资金' },
    japan: [
      { key: 'jdac', label: '入国カード', labelEn: 'Entry Card' },
      { key: 'personal', label: '個人情報', labelEn: 'Personal' },
      { key: 'travel', label: '旅行情報', labelEn: 'Travel' },
      { key: 'funds', label: '資金情報', labelEn: 'Funds' },
    ]
  };

  const tabs = tabsConfig[country] || tabsConfig.thailand;

  const headerTitles = {
    thailand: '🇹🇭 ชุดข้อมูลตรวจคนเข้าเมือง / Entry Pack',
    malaysia: '🇲🇾 Entry Pack / Pakej Kemasukan',
    singapore: '🇸🇬 Entry Pack / 入境信息包',
    taiwan: '🇹🇼 臺灣入境資料包 / Entry Pack',
    usa: '🇺🇸 Entry Pack / 入境信息包',
    hongkong: '🇭🇰 入境資料包 / Entry Pack',
    japan: '🇯🇵 入国情報パック / Entry Pack'
  };

  const headerSubtitles = {
    thailand: 'ข้อมูลสำคัญสำหรับเจ้าหน้าที่ตรวจคนเข้าเมือง / Important information for immigration officer',
    malaysia: 'Important information for immigration officer / Maklumat penting untuk pegawai imigresen',
    singapore: 'Important information for immigration officer / 重要入境信息',
    taiwan: '入境處重要資料 / Important information for immigration officer',
    usa: 'Important information for immigration officer / 重要入境信息',
    hongkong: '入境處重要資料 / Important information for immigration officer',
    singapore: 'Important information for immigration officer / 重要入境信息',
    japan: '入国審査官への重要情報 / Important information for immigration officer'
  };

  return (
    <View style={[styles.container, isModal && styles.modalContainer]}>
      {/* Header */}
      <View style={styles.header}>
        <Text style={styles.title}>{headerTitles[country] || headerTitles.thailand}</Text>
        <Text style={styles.subtitle}>{headerSubtitles[country] || headerSubtitles.thailand}</Text>

        {onClose && (
          <TouchableOpacity style={styles.closeButton} onPress={onClose}>
            <Text style={styles.closeButtonText}>✕</Text>
          </TouchableOpacity>
        )}
      </View>

      {/* Tab Navigation */}
      <ScrollView horizontal showsHorizontalScrollIndicator={false} style={styles.tabContainer}>
        {tabs.map((tab) => (
          <TouchableOpacity
            key={tab.key}
            style={[styles.tab, activeTab === tab.key && styles.activeTab]}
            onPress={() => setActiveTab(tab.key)}
          >
            <Text style={[styles.tabText, activeTab === tab.key && styles.activeTabText]}>
              {tab.label}
            </Text>
            <Text style={[styles.tabTextEn, activeTab === tab.key && styles.activeTabText]}>
              {tab.labelEn}
            </Text>
          </TouchableOpacity>
        ))}
      </ScrollView>

      {/* Content */}
      <ScrollView style={styles.content} showsVerticalScrollIndicator={false}>
        {renderTabContent()}
      </ScrollView>

      {/* Footer */}
      <View style={styles.footer}>
        <Text style={styles.footerText}>
          {country === 'malaysia'
            ? 'Please show this entry pack to the immigration officer / Sila tunjukkan pakej ini kepada pegawai imigresen'
            : country === 'singapore'
            ? 'Please show this entry pack to the immigration officer / 请向入境官员出示此信息包'
            : country === 'taiwan'
            ? '請向入境官員出示此資料包 / Please show this entry pack to the immigration officer'
            : country === 'usa'
            ? 'Please show this entry pack to the CBP officer / 请向海关及边境保护局官员出示此信息包'
            : country === 'japan'
            ? 'この情報パックを入国審査官に提示してください / Please show this entry pack to the immigration officer'
            : 'กรุณาแสดงชุดข้อมูลนี้ต่อเจ้าหน้าที่ตรวจคนเข้าเมือง / Please show this entry pack to the immigration officer'
          }
        </Text>
      </View>
    </View>
  );
};

const styles = StyleSheet.create({
  container: {
    flex: 1,
    backgroundColor: colors.surface,
  },
  modalContainer: {
    margin: spacing.md,
    borderRadius: 16,
    maxHeight: '90%',
  },
  header: {
    padding: spacing.lg,
    backgroundColor: colors.primary,
    borderTopLeftRadius: 16,
    borderTopRightRadius: 16,
  },
  title: {
    ...typography.h2,
    color: colors.surface,
    fontWeight: '700',
    textAlign: 'center',
    marginBottom: spacing.xs,
  },
  subtitle: {
    ...typography.body,
    color: colors.surface,
    opacity: 0.9,
    textAlign: 'center',
  },
  closeButton: {
    position: 'absolute',
    top: spacing.md,
    right: spacing.md,
    width: 32,
    height: 32,
    borderRadius: 16,
    backgroundColor: 'rgba(255, 255, 255, 0.2)',
    alignItems: 'center',
    justifyContent: 'center',
  },
  closeButtonText: {
    color: colors.surface,
    fontSize: 18,
    fontWeight: '600',
  },
  tabContainer: {
    backgroundColor: colors.background,
    paddingHorizontal: spacing.md,
    paddingVertical: spacing.sm,
  },
  tab: {
    paddingHorizontal: spacing.md,
    paddingVertical: spacing.sm,
    marginRight: spacing.sm,
    borderRadius: 20,
    backgroundColor: colors.surface,
    borderWidth: 1,
    borderColor: colors.border,
    minWidth: 80,
    alignItems: 'center',
  },
  activeTab: {
    backgroundColor: colors.primary,
    borderColor: colors.primary,
  },
  tabText: {
    ...typography.caption,
    color: colors.text,
    fontWeight: '600',
  },
  tabTextEn: {
    ...typography.caption,
    color: colors.textSecondary,
    fontSize: 10,
  },
  activeTabText: {
    color: colors.surface,
  },
  content: {
    flex: 1,
    padding: spacing.md,
  },
  section: {
    marginBottom: spacing.lg,
  },
  sectionTitle: {
    ...typography.h3,
    color: colors.text,
    fontWeight: '600',
    marginBottom: spacing.md,
  },

  infoGrid: {
    backgroundColor: colors.background,
    borderRadius: 12,
    padding: spacing.md,
  },
  infoRow: {
    flexDirection: 'row',
    justifyContent: 'space-between',
    alignItems: 'center',
    paddingVertical: spacing.sm,
    borderBottomWidth: 1,
    borderBottomColor: colors.border,
  },
  infoLabel: {
    ...typography.body,
    color: colors.textSecondary,
    flex: 1,
  },
  infoValue: {
    ...typography.body,
    color: colors.text,
    fontWeight: '500',
    flex: 1,
    textAlign: 'right',
  },
  fundItem: {
    backgroundColor: colors.background,
    borderRadius: 12,
    padding: spacing.md,
    marginBottom: spacing.sm,
  },
  fundHeader: {
    flexDirection: 'row',
    justifyContent: 'space-between',
    alignItems: 'center',
    marginBottom: spacing.sm,
  },
  fundType: {
    ...typography.body,
    color: colors.text,
    fontWeight: '600',
  },
  fundAmount: {
    ...typography.h3,
    color: colors.primary,
    fontWeight: '700',
  },
  fundDescription: {
    ...typography.body,
    color: colors.textSecondary,
    marginBottom: spacing.sm,
  },
  fundProof: {
    ...typography.caption,
    color: colors.success,
    fontWeight: '500',
  },
  fundsTotal: {
    flexDirection: 'row',
    justifyContent: 'space-between',
    alignItems: 'center',
    backgroundColor: colors.primary,
    padding: spacing.md,
    borderRadius: 12,
    marginTop: spacing.md,
  },
  totalLabel: {
    ...typography.h3,
    color: colors.surface,
    fontWeight: '600',
  },
  totalAmount: {
    ...typography.h2,
    color: colors.surface,
    fontWeight: '700',
  },
  noData: {
    ...typography.body,
    color: colors.textSecondary,
    textAlign: 'center',
    padding: spacing.lg,
  },
  tdacPlaceholder: {
    alignItems: 'center',
    padding: spacing.lg,
    backgroundColor: colors.background,
    borderRadius: 12,
  },
  placeholderIcon: {
    width: 60,
    height: 60,
    borderRadius: 30,
    backgroundColor: colors.primary,
    alignItems: 'center',
    justifyContent: 'center',
    marginBottom: spacing.md,
  },
  placeholderIconText: {
    fontSize: 30,
    color: colors.surface,
  },
  placeholderTitle: {
    ...typography.h3,
    color: colors.text,
    fontWeight: '600',
    textAlign: 'center',
    marginBottom: spacing.sm,
  },
  placeholderDescription: {
    ...typography.body,
    color: colors.textSecondary,
    textAlign: 'center',
    marginBottom: spacing.lg,
    lineHeight: 20,
  },
  qrPlaceholder: {
    width: QR_SIZE,
    height: QR_SIZE * 0.6,
    justifyContent: 'center',
    alignItems: 'center',
    backgroundColor: colors.surface,
    borderRadius: 12,
    borderWidth: 2,
    borderColor: colors.border,
    borderStyle: 'dashed',
    marginBottom: spacing.md,
  },
  qrPlaceholderText: {
    ...typography.caption,
    color: colors.textSecondary,
    textAlign: 'center',
    fontStyle: 'italic',
  },
  placeholderNote: {
    ...typography.caption,
    color: colors.warning,
    textAlign: 'center',
    fontWeight: '500',
  },
  tipsList: {
    backgroundColor: colors.background,
    borderRadius: 12,
    padding: spacing.md,
  },
  tipItem: {
    marginBottom: spacing.md,
    paddingBottom: spacing.md,
    borderBottomWidth: 1,
    borderBottomColor: colors.border,
  },
  tipQuestion: {
    ...typography.body,
    color: colors.text,
    fontWeight: '600',
    marginBottom: spacing.sm,
  },
  tipAnswer: {
    ...typography.body,
    color: colors.primary,
    fontWeight: '500',
  },
  footer: {
    padding: spacing.lg,
    backgroundColor: colors.background,
    borderBottomLeftRadius: 16,
    borderBottomRightRadius: 16,
  },
  footerText: {
    ...typography.caption,
    color: colors.textSecondary,
    textAlign: 'center',
    fontStyle: 'italic',
  },
});

export default EntryPackDisplay;<|MERGE_RESOLUTION|>--- conflicted
+++ resolved
@@ -622,11 +622,8 @@
     );
   };
 
-<<<<<<< HEAD
   const getTipsConfig = () => {
-=======
   const renderImmigrationTips = () => {
->>>>>>> aeab7c07
     const tipsConfig = {
       thailand: {
         title: '💡 คำถามที่พบบ่อยจากเจ้าหน้าที่ตรวจคนเข้าเมือง / Immigration Officer FAQs',
@@ -649,11 +646,6 @@
           }
         ]
       },
-<<<<<<< HEAD
-      malaysia: {
-        title: '💡 Immigration Officer FAQs / Soalan Lazim Pegawai Imigresen',
-        questions: [
-=======
       taiwan: {
         title: '💡 臺灣入境處常見問題 / Immigration Officer FAQs',
         questions: [
@@ -704,18 +696,13 @@
           { q: 'Q: How long will you stay? / 你会在美国停留多久？', a: travelInfo?.lengthOfStay || '7 days / 7天' },
           { q: 'Q: Where will you be staying? / 你会住在哪里？', a: stayLocationAnswer },
           { q: 'Q: How much money do you have? / 你带了多少钱？', a: `${formatBilingualCurrency(totalFunds)} (Cash and bank cards / 现金和银行卡)` },
->>>>>>> aeab7c07
           {
             q: 'Q: What is the purpose of your visit? / Apakah tujuan lawatan anda?',
             a: travelInfo?.travelPurpose || travelInfo?.purposeOfVisit || 'Tourism / Pelancongan'
           },
           {
             q: 'Q: How long will you stay in Malaysia? / Berapa lama anda akan tinggal di Malaysia?',
-<<<<<<< HEAD
             a: travelInfo?.lengthOfStay || '7 days / 7 hari'
-=======
-            a: travelInfo?.lengthOfStay || '30 days / 30 hari'
->>>>>>> aeab7c07
           },
           {
             q: 'Q: Where will you be staying? / Di mana anda akan menginap?',
@@ -728,7 +715,6 @@
         ]
       },
       singapore: {
-<<<<<<< HEAD
         title: '💡 Immigration Officer FAQs / 入境官员常见问题',
         questions: [
           {
@@ -760,38 +746,9 @@
 
   const renderImmigrationTips = () => {
     const tips = getTipsConfig();
-=======
-        title: '💡 Immigration Officer FAQs / 入境處常見問題',
-        questions: [
-          {
-            q: 'Q: What is the purpose of your visit? / 你來新加坡的目的是什麼？',
-            a: travelInfo?.travelPurpose || travelInfo?.purposeOfVisit || 'Tourism / 旅遊'
-          },
-          {
-            q: 'Q: How long will you stay? / 你會停留多久？',
-            a: travelInfo?.lengthOfStay || '7 days / 7 天'
-          },
-          {
-            q: 'Q: Where will you be staying? / 你會住在哪裡？',
-            a: stayLocationAnswer
-          },
-          {
-            q: 'Q: How much money do you have? / 你帶了多少錢？',
-            a: `${formatBilingualCurrency(totalFunds)} (Cash and bank cards / 現金和銀行卡)`
-          }
-        ]
-      }
-    };
-
-    const tips = tipsConfig[country] || tipsConfig.thailand;
->>>>>>> aeab7c07
-
     return (
       <View style={styles.section}>
         <Text style={styles.sectionTitle}>{tips.title}</Text>
-<<<<<<< HEAD
-
-=======
       hongkong: {
         title: '💡 入境處常見問題 / Immigration Officer FAQs',
         questions: [
@@ -841,7 +798,6 @@
     return (
       <View style={styles.section}>
         <Text style={styles.sectionTitle}>{tips.title}</Text>
->>>>>>> aeab7c07
         <View style={styles.tipsList}>
           {tips.questions.map((tip, index) => (
             <View key={index} style={styles.tipItem}>
