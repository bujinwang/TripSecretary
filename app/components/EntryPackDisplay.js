--- conflicted
+++ resolved
@@ -645,13 +645,6 @@
           }
         ]
       },
-<<<<<<< HEAD
-      malaysia: {
-        title: '💡 Immigration Officer FAQs / Soalan Lazim Pegawai Imigresen',
-        questions: [
-          {
-            q: 'Q: What is the purpose of your visit to Malaysia? / Apakah tujuan lawatan anda ke Malaysia?',
-=======
       taiwan: {
         title: '💡 臺灣入境處常見問題 / Immigration Officer FAQs',
         questions: [
@@ -670,7 +663,6 @@
           {
             q: 'Q: 您帶了多少錢？ / How much money do you have?',
             a: `${formatBilingualCurrency(totalFunds)} (現金和銀行卡 / Cash and bank cards)`
-          }
           },
           { q: 'Q: จุดประสงค์ในการมาไทยคืออะไร? / What is the purpose of your visit?', a: travelInfo?.travelPurpose || travelInfo?.purposeOfVisit || 'ท่องเที่ยว / Tourism' },
           { q: 'Q: คุณจะพำนักในประเทศไทยนานเท่าใด? / How long will you stay in Thailand?', a: travelInfo?.lengthOfStay || '30 วัน / 30 days' },
@@ -705,16 +697,11 @@
           { q: 'Q: How much money do you have? / 你带了多少钱？', a: `${formatBilingualCurrency(totalFunds)} (Cash and bank cards / 现金和银行卡)` },
           {
             q: 'Q: What is the purpose of your visit? / Apakah tujuan lawatan anda?',
->>>>>>> 82c416d8
             a: travelInfo?.travelPurpose || travelInfo?.purposeOfVisit || 'Tourism / Pelancongan'
           },
           {
             q: 'Q: How long will you stay in Malaysia? / Berapa lama anda akan tinggal di Malaysia?',
-<<<<<<< HEAD
-            a: travelInfo?.lengthOfStay || '7 days / 7 hari'
-=======
             a: travelInfo?.lengthOfStay || '30 days / 30 hari'
->>>>>>> 82c416d8
           },
           {
             q: 'Q: Where will you be staying? / Di mana anda akan menginap?',
@@ -726,7 +713,6 @@
           }
         ]
       },
-<<<<<<< HEAD
       singapore: {
         title: '💡 Immigration Officer FAQs / 入境處常見問題',
         questions: [
@@ -755,8 +741,6 @@
     return (
       <View style={styles.section}>
         <Text style={styles.sectionTitle}>{tips.title}</Text>
-
-=======
       hongkong: {
         title: '💡 入境處常見問題 / Immigration Officer FAQs',
         questions: [
@@ -806,7 +790,6 @@
     return (
       <View style={styles.section}>
         <Text style={styles.sectionTitle}>{tips.title}</Text>
->>>>>>> 82c416d8
         <View style={styles.tipsList}>
           {tips.questions.map((tip, index) => (
             <View key={index} style={styles.tipItem}>
