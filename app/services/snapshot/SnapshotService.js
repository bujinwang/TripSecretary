/**
 * SnapshotService - Service for managing entry info snapshots
 * Creates and manages immutable historical records of entry info
 *
 * Requirements: 11.1-11.7, 14.1-14.5, 15.1-15.7, 19.1-19.5
 */

import EntryPackSnapshot from '../../models/EntryPackSnapshot';
import * as FileSystem from 'expo-file-system';
import * as LegacyFileSystem from 'expo-file-system/legacy';
import DataEncryptionService from '../security/DataEncryptionService';

class SnapshotService {
  constructor() {
    this.snapshotStorageDir = FileSystem.documentDirectory + 'snapshots/';
    this.encryptionService = DataEncryptionService;
    this.encryptionEnabled = true; // Enable encryption for snapshots by default
    this.initialized = false;
    // Don't call initializeStorage() in constructor - it's async
  }

  /**
   * Initialize snapshot storage directory and encryption
   */
  async initializeStorage() {
    if (this.initialized) return;

    try {
      const snapshotDir = new FileSystem.Directory(this.snapshotStorageDir);
      const dirExists = await snapshotDir.exists();
      if (!dirExists) {
<<<<<<< HEAD
        await snapshotDir.create();
=======
        await LegacyFileSystem.makeDirectoryAsync(this.snapshotStorageDir, { intermediates: true });
>>>>>>> 11639229
        console.log('Snapshot storage directory created:', this.snapshotStorageDir);
      }
      this.initialized = true;
    } catch (error) {
      console.error('Failed to initialize snapshot storage:', error);
    }
  }

  /**
   * Ensure service is initialized before operations
   */
  async ensureInitialized() {
    if (!this.initialized) {
      await this.initializeStorage();
    }
  }

  /**
   * Initialize encryption for snapshots
   * @param {string} userId - User ID for encryption setup
   * @returns {Promise<void>}
   */
  async initializeEncryption(userId) {
    try {
      if (this.encryptionEnabled) {
        await this.encryptionService.initialize(userId);
        console.log('Snapshot encryption initialized for user:', userId);
      }
    } catch (error) {
      console.error('Failed to initialize snapshot encryption:', error);
      // Don't throw error - allow snapshots to work without encryption
      this.encryptionEnabled = false;
    }
  }

  /**
   * Create snapshot from entry info
   * @param {string} entryInfoId - Entry info ID
   * @param {string} reason - Snapshot creation reason ('completed', 'expired', 'cancelled', 'manual_archive')
   * @param {Object} metadata - Additional metadata
   * @returns {Promise<EntryPackSnapshot>} - Created snapshot
   */
  async createSnapshot(entryInfoId, reason = 'completed', metadata = {}) {
    await this.ensureInitialized();

    try {
      console.log('Creating snapshot:', {
        entryInfoId,
        reason,
        metadata
      });

      // Load complete entry info data
      const entryInfoData = await this.loadCompleteEntryInfoData(entryInfoId);
      if (!entryInfoData) {
        throw new Error(`Entry info not found: ${entryInfoId}`);
      }

      // Create snapshot instance
      const snapshot = EntryPackSnapshot.createFromEntryPack(entryInfoData, reason, {
        appVersion: metadata.appVersion || '1.0.0',
        deviceInfo: metadata.deviceInfo || 'unknown',
        creationMethod: metadata.creationMethod || 'auto'
      });

      // Copy photos to snapshot storage
      const photoManifest = await this.copyPhotosToSnapshotStorage(entryInfoData.funds || [], snapshot.snapshotId);

      // Encrypt photos if encryption is enabled
      let encryptedPhotos = photoManifest;
      if (this.encryptionEnabled) {
        try {
          encryptedPhotos = await this.encryptionService.encryptSnapshotPhotos(photoManifest, snapshot.snapshotId);
          console.log('Snapshot photos encrypted:', {
            snapshotId: snapshot.snapshotId,
            photoCount: encryptedPhotos.length,
            encryptedCount: encryptedPhotos.filter(p => p.encrypted).length
          });
        } catch (encryptionError) {
          console.error('Failed to encrypt snapshot photos:', encryptionError);
          // Continue with unencrypted photos
        }
      }

      // Update photo manifest with encryption info
      snapshot.updatePhotoManifest(encryptedPhotos);

      // Encrypt snapshot data if encryption is enabled
      let snapshotSaveResult = null;
      if (this.encryptionEnabled) {
        try {
          const snapshotData = snapshot.exportData();
          const encryptionResult = await this.encryptionService.encryptSnapshotData(snapshotData, snapshot.snapshotId);

          // Update snapshot with encryption info
          snapshot.setEncryptionInfo(encryptionResult);

          console.log('Snapshot data encrypted:', {
            snapshotId: snapshot.snapshotId,
            encrypted: encryptionResult.encrypted,
            encryptionMethod: encryptionResult.encryptionMethod
          });
        } catch (encryptionError) {
          console.error('Failed to encrypt snapshot data:', encryptionError);
          // Continue with unencrypted snapshot
        }
      }

      // Save snapshot to storage
      await snapshot.save();

      // Record audit log
      await this.recordAuditEvent(snapshot.snapshotId, 'created', {
        reason,
        entryInfoId,
        creationMethod: metadata.creationMethod || 'auto'
      });

      console.log('Snapshot created successfully:', {
        snapshotId: snapshot.snapshotId,
        entryInfoId,
        reason,
        photoCount: snapshot.getPhotoCount()
      });

      return snapshot;
    } catch (error) {
      console.error('Failed to create snapshot:', error);
      throw error;
    }
  }

  /**
   * Load complete entry info data with all related information
   * @param {string} entryInfoId - Entry info ID
   * @returns {Promise<Object>} - Complete entry info data
   */
  async loadCompleteEntryInfoData(entryInfoId) {
    try {
      // Load entry info
      const EntryInfo = require('../../models/EntryInfo').default;
      const entryInfo = await EntryInfo.load(entryInfoId);
      if (!entryInfo) {
        return null;
      }

      // Load complete data from entry info
      const completeData = await entryInfo.getCompleteData();

      // Load funds separately using UserDataService
      let funds = [];
      if (entryInfo.userId) {
        try {
          const UserDataService = require('../data/UserDataService').default;
          funds = await UserDataService.getFundItems(entryInfo.userId) || [];
          console.log('Loaded funds for snapshot:', {
            userId: entryInfo.userId,
            fundCount: funds.length
          });
        } catch (fundError) {
          console.warn('Failed to load funds for snapshot:', fundError);
        }
      }

      // Load travel info separately if not in completeData
      let travel = completeData.travel || {};
      if (entryInfo.userId && entryInfo.destinationId && (!travel || Object.keys(travel).length === 0)) {
        try {
          const UserDataService = require('../data/UserDataService').default;
          const travelInfo = await UserDataService.getTravelInfo(entryInfo.userId, entryInfo.destinationId);
          if (travelInfo) {
            travel = travelInfo;
            console.log('Loaded travel info for snapshot:', {
              userId: entryInfo.userId,
              destinationId: entryInfo.destinationId
            });
          }
        } catch (travelError) {
          console.warn('Failed to load travel info for snapshot:', travelError);
        }
      }

      // Combine all data
      return {
        ...entryInfo.exportData(),
        passport: completeData.passport,
        personalInfo: completeData.personalInfo,
        funds: funds,
        travel: travel
      };
    } catch (error) {
      console.error('Failed to load complete entry info data:', error);
      return null;
    }
  }

  /**
   * Copy photos to snapshot storage
   * @param {Array} funds - Fund items array
   * @param {string} snapshotId - Snapshot ID
   * @returns {Promise<Array>} - Array of copied photo info
   */
  async copyPhotosToSnapshotStorage(funds, snapshotId) {
    try {
      const copiedPhotos = [];
      const failedPhotos = [];
      const snapshotPhotoDir = `${this.snapshotStorageDir}${snapshotId}/`;

      // Create snapshot photo directory
<<<<<<< HEAD
      const photoDir = new FileSystem.Directory(snapshotPhotoDir);
      await photoDir.create();
=======
      await LegacyFileSystem.makeDirectoryAsync(snapshotPhotoDir, { intermediates: true });
>>>>>>> 11639229

      console.log(`Copying ${funds.length} fund photos to snapshot storage:`, snapshotPhotoDir);

      for (const fund of funds) {
        if (fund.photoUri) {
          try {
            // Generate snapshot photo filename using naming convention
            const timestamp = Date.now();
            const fileName = `snapshot_${snapshotId}_${fund.id}_${timestamp}.jpg`;
            const snapshotPhotoPath = `${snapshotPhotoDir}${fileName}`;

            // Check if original photo exists
            const originalPhoto = new FileSystem.File(fund.photoUri);
            if (await originalPhoto.exists()) {
              // Validate photo file size (prevent copying corrupted files)
              if (originalPhoto.size > 0) {
                // Copy photo to snapshot storage
                await originalPhoto.copy(snapshotPhotoPath);

                // Verify copy was successful
                const copiedPhoto = new FileSystem.File(snapshotPhotoPath);
                if (await copiedPhoto.exists() && copiedPhoto.size === originalPhoto.size) {
                  copiedPhotos.push({
                    fundItemId: fund.id,
                    fundType: fund.type || 'unknown',
                    originalPath: fund.photoUri,
                    snapshotPath: snapshotPhotoPath,
                    fileName: fileName,
                    fileSize: originalInfo.size,
                    copiedAt: new Date().toISOString(),
                    status: 'success'
                  });

                  console.log('Photo copied successfully:', {
                    fundItemId: fund.id,
                    fileName: fileName,
                    size: originalInfo.size
                  });
                } else {
                  throw new Error('Copy verification failed - file sizes do not match');
                }
              } else {
                throw new Error('Original photo file is empty or corrupted');
              }
            } else {
              // Handle missing photo - create placeholder entry
              const placeholderEntry = {
                fundItemId: fund.id,
                fundType: fund.type || 'unknown',
                originalPath: fund.photoUri,
                snapshotPath: null,
                fileName: null,
                fileSize: 0,
                copiedAt: new Date().toISOString(),
                status: 'missing',
                error: 'Original photo file not found'
              };

              failedPhotos.push(placeholderEntry);
              copiedPhotos.push(placeholderEntry); // Include in manifest for completeness

              console.warn('Original photo not found, added placeholder:', {
                fundItemId: fund.id,
                originalPath: fund.photoUri
              });
            }
          } catch (photoError) {
            console.error('Failed to copy photo for fund item:', fund.id, photoError);
            
            // Add failed photo entry to manifest
            const failedEntry = {
              fundItemId: fund.id,
              fundType: fund.type || 'unknown',
              originalPath: fund.photoUri,
              snapshotPath: null,
              fileName: null,
              fileSize: 0,
              copiedAt: new Date().toISOString(),
              status: 'failed',
              error: photoError.message
            };

            failedPhotos.push(failedEntry);
            copiedPhotos.push(failedEntry); // Include in manifest for completeness
          }
        } else {
          // Fund item has no photo - add empty entry for completeness
          copiedPhotos.push({
            fundItemId: fund.id,
            fundType: fund.type || 'unknown',
            originalPath: null,
            snapshotPath: null,
            fileName: null,
            fileSize: 0,
            copiedAt: new Date().toISOString(),
            status: 'no_photo',
            error: null
          });
        }
      }

      // Log summary
      const successCount = copiedPhotos.filter(p => p.status === 'success').length;
      const failedCount = failedPhotos.length;
      const totalSize = copiedPhotos
        .filter(p => p.status === 'success')
        .reduce((sum, p) => sum + p.fileSize, 0);

      console.log('Photo copying completed:', {
        snapshotId,
        totalFunds: funds.length,
        successfulCopies: successCount,
        failedCopies: failedCount,
        totalSizeBytes: totalSize,
        totalSizeMB: (totalSize / (1024 * 1024)).toFixed(2)
      });

      return copiedPhotos;
    } catch (error) {
      console.error('Failed to copy photos to snapshot storage:', error);
      throw error; // Re-throw to allow caller to handle
    }
  }

  /**
   * Update photo manifest in snapshot with actual copied paths
   * @param {EntryPackSnapshot} snapshot - Snapshot instance
   * @returns {Promise<void>}
   */
  async updatePhotoManifest(snapshot) {
    try {
      // The photo manifest is already set during snapshot creation
      // This method can be used for additional processing if needed
      console.log('Photo manifest updated for snapshot:', snapshot.snapshotId);
    } catch (error) {
      console.error('Failed to update photo manifest:', error);
    }
  }

  /**
   * Load snapshot by ID
   * @param {string} snapshotId - Snapshot ID
   * @returns {Promise<EntryPackSnapshot|null>} - Snapshot instance
   */
  async load(snapshotId) {
    try {
      const snapshot = await EntryPackSnapshot.load(snapshotId);
      
      if (snapshot) {
        // Record view event
        await this.recordAuditEvent(snapshotId, 'viewed', {
          viewedAt: new Date().toISOString()
        });
      }

      return snapshot;
    } catch (error) {
      console.error('Failed to load snapshot:', error);
      return null;
    }
  }

  /**
   * List snapshots for user with filters
   * @param {string} userId - User ID
   * @param {Object} filters - Filter options
   * @returns {Promise<Array>} - Array of snapshots
   */
  async list(userId, filters = {}) {
    try {
      const snapshots = await EntryPackSnapshot.loadByUserId(userId, filters);
      
      // Sort by creation date (newest first)
      snapshots.sort((a, b) => new Date(b.createdAt) - new Date(a.createdAt));

      return snapshots;
    } catch (error) {
      console.error('Failed to list snapshots:', error);
      return [];
    }
  }

  /**
   * Delete snapshot and associated photos
   * @param {string} snapshotId - Snapshot ID
   * @returns {Promise<boolean>} - Success status
   */
  async delete(snapshotId) {
    try {
      console.log('Deleting snapshot:', snapshotId);

      // Load snapshot to get photo manifest
      const snapshot = await EntryPackSnapshot.load(snapshotId);
      if (!snapshot) {
        throw new Error(`Snapshot not found: ${snapshotId}`);
      }

      // Delete snapshot photos
      await this.deleteSnapshotPhotos(snapshotId);

      // Delete snapshot record
      await snapshot.delete();

      // Record audit event
      await this.recordAuditEvent(snapshotId, 'deleted', {
        deletedAt: new Date().toISOString(),
        photoCount: snapshot.getPhotoCount()
      });

      console.log('Snapshot deleted successfully:', snapshotId);
      return true;
    } catch (error) {
      console.error('Failed to delete snapshot:', error);
      return false;
    }
  }

  /**
   * Delete photos associated with snapshot
   * @param {string} snapshotId - Snapshot ID
   * @returns {Promise<void>}
   */
  async deleteSnapshotPhotos(snapshotId) {
    try {
      const snapshotPhotoDir = `${this.snapshotStorageDir}${snapshotId}/`;

      // Check if directory exists
      const photoDir = new FileSystem.Directory(snapshotPhotoDir);
      if (await photoDir.exists()) {
        // Delete entire snapshot photo directory
        await photoDir.delete();
        console.log('Snapshot photos deleted:', snapshotPhotoDir);
      }
    } catch (error) {
      console.error('Failed to delete snapshot photos:', error);
    }
  }

  /**
   * Get storage usage for snapshots
   * @param {string} userId - User ID (optional)
   * @returns {Promise<Object>} - Storage usage information
   */
  async getStorageUsage(userId = null) {
    try {
      let totalSize = 0;
      let snapshotCount = 0;
      let photoCount = 0;

      // Get all snapshots for user or all users
      const snapshots = userId 
        ? await this.list(userId)
        : await this.getAllSnapshots();

      for (const snapshot of snapshots) {
        snapshotCount++;
        
        // Calculate snapshot data size (rough estimate)
        const snapshotDataSize = JSON.stringify(snapshot.exportData()).length;
        totalSize += snapshotDataSize;

        // Add photo sizes
        for (const photo of snapshot.photoManifest) {
          try {
            const photoFile = new FileSystem.File(photo.snapshotPath);
            if (await photoFile.exists()) {
              totalSize += photoFile.size || 0;
              photoCount++;
            }
          } catch (photoError) {
            // Photo might be missing, continue
          }
        }
      }

      return {
        totalSize,
        snapshotCount,
        photoCount,
        averageSnapshotSize: snapshotCount > 0 ? Math.round(totalSize / snapshotCount) : 0,
        formattedSize: this.formatBytes(totalSize)
      };
    } catch (error) {
      console.error('Failed to get storage usage:', error);
      return {
        totalSize: 0,
        snapshotCount: 0,
        photoCount: 0,
        averageSnapshotSize: 0,
        formattedSize: '0 B'
      };
    }
  }

  /**
   * Get all snapshots (admin function)
   * @returns {Promise<Array>} - All snapshots
   */
  async getAllSnapshots() {
    try {
      // For now, we'll scan the snapshot storage directory to find all snapshots
      // This is a temporary implementation until proper storage layer is implemented
      const snapshots = [];

      const snapshotDir = new FileSystem.Directory(this.snapshotStorageDir);
      if (!await snapshotDir.exists()) {
        return [];
      }

      const snapshotDirs = await snapshotDir.list();
      
      for (const dirName of snapshotDirs) {
        try {
          // Try to load snapshot by ID (directory name should be snapshot ID)
          const snapshot = await EntryPackSnapshot.load(dirName);
          if (snapshot) {
            snapshots.push(snapshot);
          }
        } catch (error) {
          console.warn('Failed to load snapshot:', dirName, error);
          // Continue with other snapshots
        }
      }

      // Sort by creation date (newest first)
      snapshots.sort((a, b) => new Date(b.createdAt) - new Date(a.createdAt));

      return snapshots;
    } catch (error) {
      console.error('Failed to get all snapshots:', error);
      return [];
    }
  }

  /**
   * Clean up expired snapshots based on retention policy
   * @param {Object} retentionPolicy - Retention policy settings
   * @returns {Promise<Object>} - Cleanup results
   */
  async cleanupExpiredSnapshots(retentionPolicy = {}) {
    try {
      const {
        maxAge = 90, // days
        maxCount = 100,
        keepCompleted = true
      } = retentionPolicy;

      const now = new Date();
      const maxAgeMs = maxAge * 24 * 60 * 60 * 1000;
      
      let deletedCount = 0;
      let freedSpace = 0;

      // Get all snapshots (would need user context in real implementation)
      const allSnapshots = await this.getAllSnapshots();

      for (const snapshot of allSnapshots) {
        const age = now.getTime() - new Date(snapshot.createdAt).getTime();
        let shouldDelete = false;

        // Check age-based deletion
        if (age > maxAgeMs) {
          shouldDelete = true;
        }

        // Skip deletion for completed snapshots if policy says to keep them
        if (keepCompleted && snapshot.status === 'completed') {
          shouldDelete = false;
        }

        if (shouldDelete) {
          const usage = await this.getStorageUsage();
          await this.delete(snapshot.snapshotId);
          deletedCount++;
          freedSpace += snapshot.getEstimatedSize();
        }
      }

      console.log('Snapshot cleanup completed:', {
        deletedCount,
        freedSpace: this.formatBytes(freedSpace)
      });

      return {
        deletedCount,
        freedSpace,
        formattedFreedSpace: this.formatBytes(freedSpace)
      };
    } catch (error) {
      console.error('Failed to cleanup expired snapshots:', error);
      return { deletedCount: 0, freedSpace: 0 };
    }
  }

  /**
   * Record audit event for snapshot
   * @param {string} snapshotId - Snapshot ID
   * @param {string} eventType - Event type
   * @param {Object} metadata - Event metadata
   * @returns {Promise<void>}
   */
  async recordAuditEvent(snapshotId, eventType, metadata = {}) {
    try {
      // This would integrate with AuditLogService when implemented
      console.log('Audit event recorded:', {
        snapshotId,
        eventType,
        timestamp: new Date().toISOString(),
        metadata
      });
    } catch (error) {
      console.error('Failed to record audit event:', error);
    }
  }

  /**
   * Format bytes to human readable format
   * @param {number} bytes - Bytes
   * @returns {string} - Formatted string
   */
  formatBytes(bytes) {
    if (bytes === 0) return '0 B';
    
    const k = 1024;
    const sizes = ['B', 'KB', 'MB', 'GB'];
    const i = Math.floor(Math.log(bytes) / Math.log(k));
    
    return parseFloat((bytes / Math.pow(k, i)).toFixed(2)) + ' ' + sizes[i];
  }

  /**
   * Export snapshot data for backup
   * @param {string} snapshotId - Snapshot ID
   * @param {Object} options - Export options
   * @returns {Promise<Object>} - Export data
   */
  async exportSnapshot(snapshotId, options = {}) {
    try {
      const snapshot = await this.load(snapshotId);
      if (!snapshot) {
        throw new Error(`Snapshot not found: ${snapshotId}`);
      }

      const exportData = snapshot.exportData();

      if (options.includePhotos) {
        // Add photo data as base64 if requested
        const photoData = {};
        for (const photo of snapshot.photoManifest) {
          try {
<<<<<<< HEAD
            const photoFile = new FileSystem.File(photo.snapshotPath);
            if (await photoFile.exists()) {
              const base64 = await photoFile.base64();
=======
            const photoInfo = await FileSystem.getInfoAsync(photo.snapshotPath);
            if (photoInfo.exists) {
              const base64 = await LegacyFileSystem.readAsStringAsync(photo.snapshotPath, {
                encoding: FileSystem.EncodingType.Base64
              });
>>>>>>> 11639229
              photoData[photo.fundItemId] = base64;
            }
          } catch (photoError) {
            console.warn('Failed to export photo:', photo.fundItemId, photoError);
          }
        }
        exportData.photoData = photoData;
      }

      // Record export event
      await this.recordAuditEvent(snapshotId, 'exported', {
        exportedAt: new Date().toISOString(),
        includePhotos: options.includePhotos
      });

      return exportData;
    } catch (error) {
      console.error('Failed to export snapshot:', error);
      throw error;
    }
  }

  /**
   * Get service statistics
   * @returns {Promise<Object>} - Service statistics
   */
  async getStats() {
    try {
      const usage = await this.getStorageUsage();
      
      return {
        storageDir: this.snapshotStorageDir,
        ...usage
      };
    } catch (error) {
      console.error('Failed to get service stats:', error);
      return {
        storageDir: this.snapshotStorageDir,
        totalSize: 0,
        snapshotCount: 0,
        photoCount: 0
      };
    }
  }

  // ===== ENHANCED PHOTO MANAGEMENT METHODS =====
  // Requirements: 21.1-21.5, 23.1-23.5

  /**
   * Validate photo before copying
   * @param {string} photoUri - Photo URI to validate
   * @returns {Promise<Object>} - Validation result
   */
  async validatePhoto(photoUri) {
    try {
      if (!photoUri) {
        return { isValid: false, error: 'Photo URI is required' };
      }

      const photoFile = new FileSystem.File(photoUri);

      if (!await photoFile.exists()) {
        return { isValid: false, error: 'Photo file does not exist' };
      }

      if (photoFile.size === 0) {
        return { isValid: false, error: 'Photo file is empty' };
      }

      // Check file size limits (max 10MB)
      const maxSize = 10 * 1024 * 1024; // 10MB
      if (photoFile.size > maxSize) {
        return {
          isValid: false,
          error: `Photo file too large: ${(photoFile.size / (1024 * 1024)).toFixed(2)}MB (max 10MB)`
        };
      }

      // Check if file is readable
      try {
<<<<<<< HEAD
        const bytes = await photoFile.bytes();
        const base64 = bytes.slice(0, 100); // Just read first 100 bytes to test
        
=======
        const base64 = await LegacyFileSystem.readAsStringAsync(photoUri, {
          encoding: FileSystem.EncodingType.Base64,
          length: 100 // Just read first 100 bytes to test
        });

>>>>>>> 11639229
        if (!base64) {
          return { isValid: false, error: 'Photo file is not readable' };
        }
      } catch (readError) {
        return { isValid: false, error: `Photo file read error: ${readError.message}` };
      }

      return { 
        isValid: true, 
        size: photoInfo.size,
        sizeMB: (photoInfo.size / (1024 * 1024)).toFixed(2)
      };
    } catch (error) {
      return { isValid: false, error: `Photo validation failed: ${error.message}` };
    }
  }

  /**
   * Create missing photo placeholder
   * @param {string} snapshotId - Snapshot ID
   * @param {string} fundItemId - Fund item ID
   * @returns {Promise<string>} - Placeholder image path
   */
  async createMissingPhotoPlaceholder(snapshotId, fundItemId) {
    try {
      const snapshotPhotoDir = `${this.snapshotStorageDir}${snapshotId}/`;
      const placeholderFileName = `placeholder_${snapshotId}_${fundItemId}.txt`;
      const placeholderPath = `${snapshotPhotoDir}${placeholderFileName}`;

      // Create placeholder text file
      const placeholderContent = JSON.stringify({
        type: 'missing_photo_placeholder',
        snapshotId,
        fundItemId,
        message: 'Original photo was not available during snapshot creation',
        createdAt: new Date().toISOString()
      }, null, 2);

<<<<<<< HEAD
      const placeholderFile = new FileSystem.File(placeholderPath);
      await placeholderFile.write(placeholderContent);
=======
      await LegacyFileSystem.writeAsStringAsync(placeholderPath, placeholderContent);
>>>>>>> 11639229

      console.log('Missing photo placeholder created:', {
        snapshotId,
        fundItemId,
        placeholderPath
      });

      return placeholderPath;
    } catch (error) {
      console.error('Failed to create missing photo placeholder:', error);
      return null;
    }
  }

  /**
   * Get photo display info for UI
   * @param {Object} photoManifestEntry - Photo manifest entry
   * @returns {Object} - Display info for UI
   */
  getPhotoDisplayInfo(photoManifestEntry) {
    const displayInfo = {
      fundItemId: photoManifestEntry.fundItemId,
      fundType: photoManifestEntry.fundType || 'unknown',
      hasPhoto: false,
      photoPath: null,
      displayText: 'No photo',
      displayIcon: '📄',
      status: photoManifestEntry.status || 'unknown',
      error: photoManifestEntry.error || null
    };

    switch (photoManifestEntry.status) {
      case 'success':
        displayInfo.hasPhoto = true;
        displayInfo.photoPath = photoManifestEntry.snapshotPath;
        displayInfo.displayText = `Photo (${(photoManifestEntry.fileSize / 1024).toFixed(1)}KB)`;
        displayInfo.displayIcon = '📷';
        break;
        
      case 'missing':
        displayInfo.displayText = 'Photo not found';
        displayInfo.displayIcon = '❌';
        break;
        
      case 'failed':
        displayInfo.displayText = 'Photo copy failed';
        displayInfo.displayIcon = '⚠️';
        break;
        
      case 'no_photo':
        displayInfo.displayText = 'No photo provided';
        displayInfo.displayIcon = '📄';
        break;
        
      default:
        displayInfo.displayText = 'Unknown status';
        displayInfo.displayIcon = '❓';
    }

    return displayInfo;
  }

  /**
   * Cleanup orphaned snapshot photos (photos without corresponding snapshots)
   * @returns {Promise<Object>} - Cleanup result
   */
  async cleanupOrphanedPhotos() {
    try {
      console.log('Starting orphaned photo cleanup...');

      const cleanupResult = {
        scannedDirectories: 0,
        orphanedDirectories: 0,
        deletedDirectories: [],
        reclaimedSpaceBytes: 0,
        errors: []
      };

      // Get all snapshot directories
      const snapshotDir = new FileSystem.Directory(this.snapshotStorageDir);
      if (!await snapshotDir.exists()) {
        return cleanupResult;
      }

      const snapshotDirs = await snapshotDir.list();
      cleanupResult.scannedDirectories = snapshotDirs.length;

      for (const dirName of snapshotDirs) {
        try {
          // Check if snapshot record exists
          const snapshot = await EntryPackSnapshot.load(dirName);

          if (!snapshot) {
            // Orphaned directory - calculate size and delete
            const dirPath = `${this.snapshotStorageDir}${dirName}`;
            const dirSize = await this.calculateDirectorySize(dirPath);

            const orphanedDir = new FileSystem.Directory(dirPath);
            await orphanedDir.delete();
            
            cleanupResult.orphanedDirectories++;
            cleanupResult.deletedDirectories.push(dirName);
            cleanupResult.reclaimedSpaceBytes += dirSize;
            
            console.log('Deleted orphaned snapshot directory:', {
              dirName,
              sizeMB: (dirSize / (1024 * 1024)).toFixed(2)
            });
          }
        } catch (error) {
          console.error('Error processing snapshot directory:', dirName, error);
          cleanupResult.errors.push({
            directory: dirName,
            error: error.message
          });
        }
      }

      console.log('Orphaned photo cleanup completed:', {
        ...cleanupResult,
        reclaimedSpaceMB: (cleanupResult.reclaimedSpaceBytes / (1024 * 1024)).toFixed(2)
      });

      return cleanupResult;
    } catch (error) {
      console.error('Failed to cleanup orphaned photos:', error);
      throw error;
    }
  }

  /**
   * Calculate directory size recursively
   * @param {string} dirPath - Directory path
   * @returns {Promise<number>} - Size in bytes
   */
  async calculateDirectorySize(dirPath) {
    try {
      let totalSize = 0;

      const dir = new FileSystem.Directory(dirPath);
      if (!await dir.exists()) {
        return 0;
      }

      const items = await dir.list();

      for (const item of items) {
        const itemPath = `${dirPath}/${item}`;
        // Check if item is a directory or file
        const itemDir = new FileSystem.Directory(itemPath);
        const itemFile = new FileSystem.File(itemPath);

        if (await itemDir.exists()) {
          totalSize += await this.calculateDirectorySize(itemPath);
        } else if (await itemFile.exists()) {
          totalSize += itemFile.size || 0;
        }
      }

      return totalSize;
    } catch (error) {
      console.error('Failed to calculate directory size:', error);
      return 0;
    }
  }

  /**
   * Verify photo integrity in snapshot
   * @param {string} snapshotId - Snapshot ID
   * @returns {Promise<Object>} - Verification result
   */
  async verifySnapshotPhotoIntegrity(snapshotId) {
    try {
      console.log('Verifying photo integrity for snapshot:', snapshotId);

      const snapshot = await EntryPackSnapshot.load(snapshotId);
      if (!snapshot) {
        throw new Error(`Snapshot not found: ${snapshotId}`);
      }

      const verificationResult = {
        snapshotId,
        totalPhotos: snapshot.photoManifest.length,
        validPhotos: 0,
        corruptedPhotos: 0,
        missingPhotos: 0,
        issues: []
      };

      for (const photoEntry of snapshot.photoManifest) {
        if (photoEntry.status === 'success' && photoEntry.snapshotPath) {
          try {
            const photoFile = new FileSystem.File(photoEntry.snapshotPath);

            if (!await photoFile.exists()) {
              verificationResult.missingPhotos++;
              verificationResult.issues.push({
                fundItemId: photoEntry.fundItemId,
                issue: 'Photo file missing',
                path: photoEntry.snapshotPath
              });
            } else if (photoFile.size !== photoEntry.fileSize) {
              verificationResult.corruptedPhotos++;
              verificationResult.issues.push({
                fundItemId: photoEntry.fundItemId,
                issue: 'File size mismatch',
                expected: photoEntry.fileSize,
                actual: photoFile.size,
                path: photoEntry.snapshotPath
              });
            } else {
              verificationResult.validPhotos++;
            }
          } catch (error) {
            verificationResult.corruptedPhotos++;
            verificationResult.issues.push({
              fundItemId: photoEntry.fundItemId,
              issue: 'File access error',
              error: error.message,
              path: photoEntry.snapshotPath
            });
          }
        }
      }

      console.log('Photo integrity verification completed:', verificationResult);
      return verificationResult;
    } catch (error) {
      console.error('Failed to verify snapshot photo integrity:', error);
      throw error;
    }
  }
}

// Export singleton instance
const snapshotService = new SnapshotService();

export default snapshotService;<|MERGE_RESOLUTION|>--- conflicted
+++ resolved
@@ -29,11 +29,7 @@
       const snapshotDir = new FileSystem.Directory(this.snapshotStorageDir);
       const dirExists = await snapshotDir.exists();
       if (!dirExists) {
-<<<<<<< HEAD
-        await snapshotDir.create();
-=======
         await LegacyFileSystem.makeDirectoryAsync(this.snapshotStorageDir, { intermediates: true });
->>>>>>> 11639229
         console.log('Snapshot storage directory created:', this.snapshotStorageDir);
       }
       this.initialized = true;
@@ -243,12 +239,7 @@
       const snapshotPhotoDir = `${this.snapshotStorageDir}${snapshotId}/`;
 
       // Create snapshot photo directory
-<<<<<<< HEAD
-      const photoDir = new FileSystem.Directory(snapshotPhotoDir);
-      await photoDir.create();
-=======
       await LegacyFileSystem.makeDirectoryAsync(snapshotPhotoDir, { intermediates: true });
->>>>>>> 11639229
 
       console.log(`Copying ${funds.length} fund photos to snapshot storage:`, snapshotPhotoDir);
 
@@ -699,17 +690,11 @@
         const photoData = {};
         for (const photo of snapshot.photoManifest) {
           try {
-<<<<<<< HEAD
-            const photoFile = new FileSystem.File(photo.snapshotPath);
-            if (await photoFile.exists()) {
-              const base64 = await photoFile.base64();
-=======
             const photoInfo = await FileSystem.getInfoAsync(photo.snapshotPath);
             if (photoInfo.exists) {
               const base64 = await LegacyFileSystem.readAsStringAsync(photo.snapshotPath, {
                 encoding: FileSystem.EncodingType.Base64
               });
->>>>>>> 11639229
               photoData[photo.fundItemId] = base64;
             }
           } catch (photoError) {
@@ -790,17 +775,11 @@
 
       // Check if file is readable
       try {
-<<<<<<< HEAD
-        const bytes = await photoFile.bytes();
-        const base64 = bytes.slice(0, 100); // Just read first 100 bytes to test
-        
-=======
         const base64 = await LegacyFileSystem.readAsStringAsync(photoUri, {
           encoding: FileSystem.EncodingType.Base64,
           length: 100 // Just read first 100 bytes to test
         });
 
->>>>>>> 11639229
         if (!base64) {
           return { isValid: false, error: 'Photo file is not readable' };
         }
@@ -839,12 +818,7 @@
         createdAt: new Date().toISOString()
       }, null, 2);
 
-<<<<<<< HEAD
-      const placeholderFile = new FileSystem.File(placeholderPath);
-      await placeholderFile.write(placeholderContent);
-=======
       await LegacyFileSystem.writeAsStringAsync(placeholderPath, placeholderContent);
->>>>>>> 11639229
 
       console.log('Missing photo placeholder created:', {
         snapshotId,
