--- conflicted
+++ resolved
@@ -26,11 +26,9 @@
  * ✅ All 4 sections (passport, personal, funds, travel) fully functional
  */
 
-<<<<<<< HEAD
 import React from 'react';
 import EnhancedTravelInfoTemplate from '../../templates/EnhancedTravelInfoTemplate.v2';
 import { vietnamComprehensiveTravelInfoConfig } from '../../config/destinations/vietnam/comprehensiveTravelInfoConfig';
-=======
 import React, { useState, useEffect, useRef, useCallback, useMemo } from 'react';
 import { Alert } from 'react-native';
 import { TravelInfoScreenTemplate } from '../../templates';
@@ -62,7 +60,6 @@
 
 // Import utilities
 import UserDataService from '../../services/data/UserDataService';
->>>>>>> 67bdb74d
 
 const VietnamTravelInfoScreen = ({ navigation, route }) => {
   return (
@@ -70,9 +67,7 @@
       config={vietnamComprehensiveTravelInfoConfig}
       route={route}
       navigation={navigation}
-<<<<<<< HEAD
     />
-=======
     >
       <TravelInfoScreenTemplate.Header
         title={vietnamLabels.screenTitle}
@@ -243,7 +238,6 @@
         <YStack height={40} />
       </TravelInfoScreenTemplate.ScrollContainer>
     </TravelInfoScreenTemplate>
->>>>>>> 67bdb74d
   );
 };
 
