// 入境通 - Thailand Entry Flow Screen (泰国入境准备状态)
import React, { useState, useMemo } from 'react';
import { useFocusEffect } from '@react-navigation/native';
import {
  View,
  Text,
  StyleSheet,
  SafeAreaView,
  ScrollView,
  RefreshControl,
  TouchableOpacity,
  Alert,
} from 'react-native';
import { LinearGradient } from 'expo-linear-gradient';

import BackButton from '../../components/BackButton';
import Button from '../../components/Button';
import CompletionSummaryCard from '../../components/CompletionSummaryCard';
import PreparedState from '../../components/thailand/PreparedState';
import SubmissionCountdown from '../../components/SubmissionCountdown';
import DataChangeAlert from '../../components/DataChangeAlert';
import NoDataState from '../../components/thailand/NoDataState';
import PreparedState from '../../components/thailand/PreparedState';
import { colors, typography, spacing } from '../../theme';
import { useLocale } from '../../i18n/LocaleContext';
import EntryCompletionCalculator from '../../utils/EntryCompletionCalculator';
import UserDataService from '../../services/data/UserDataService';
import { useThailandPrimaryButton } from '../../hooks/thailand';

const ThailandEntryFlowScreen = ({ navigation, route }) => {
  const { t, language } = useLocale();
  const [isLoading, setIsLoading] = useState(true);
  const [refreshing, setRefreshing] = useState(false);
  const passportParam = UserDataService.toSerializablePassport(route.params?.passport);
  
  // Completion state - calculated from real user data
  const [completionPercent, setCompletionPercent] = useState(0);
  const [completionStatus, setCompletionStatus] = useState('incomplete');
  const [categories, setCategories] = useState([]);
  const [userData, setUserData] = useState(null);
  const [arrivalDate, setArrivalDate] = useState(null);
  
  // Data change detection state
  const [resubmissionWarning, setResubmissionWarning] = useState(null);
  const [entryPackStatus, setEntryPackStatus] = useState(null);
  const [showSupersededStatus, setShowSupersededStatus] = useState(false);
  
  // Passport selection state
  const [userId, setUserId] = useState(null);

  // Data change listener ref - fixed memory leak by using useRef
  const dataChangeUnsubscribeRef = React.useRef(null);

  // Primary button state - extracted to custom hook for better maintainability
  const primaryButtonState = useThailandPrimaryButton({
    completionPercent,
    arrivalDate,
    showSupersededStatus,
    entryPackStatus,
  });

  // Load data on component mount and when screen gains focus
  useFocusEffect(
    React.useCallback(() => {
      loadData();

      // Set up data change listener
      dataChangeUnsubscribeRef.current = UserDataService.addDataChangeListener((event) => {
        console.log('Data change event received in ThailandEntryFlowScreen:', event);

        if (event.type === 'RESUBMISSION_WARNING') {
          // Check if this warning is for the current entry pack
          const currentEntryPackId = route.params?.entryPackId;
          if (currentEntryPackId && event.entryPackId === currentEntryPackId) {
            setResubmissionWarning(event);
          }
        } else if (event.type === 'DATA_CHANGED') {
          // Refresh data when changes are detected
          loadData();
        }
      });

      return () => {
        // Cleanup listener on unmount/blur
        if (dataChangeUnsubscribeRef.current) {
          dataChangeUnsubscribeRef.current();
          dataChangeUnsubscribeRef.current = null;
        }
      };
    }, [])
  );

  const loadData = async () => {
    try {
      setIsLoading(true);

      // Get user ID from route params or use default
      const currentUserId = passportParam?.id || 'user_001';
      setUserId(currentUserId);

      // Initialize UserDataService
      await UserDataService.initialize(currentUserId);

      // Load all user data - use currentUserId directly instead of userId state
      const allUserData = await UserDataService.getAllUserData(currentUserId);
      console.log('Loaded user data for completion calculation:', allUserData);

      // Load fund items - use currentUserId directly
      const fundItems = await UserDataService.getFundItems(currentUserId);

      // Load travel info for Thailand - use currentUserId directly
      const destinationId = route.params?.destination?.id || 'thailand';
      const travelInfo = await UserDataService.getTravelInfo(currentUserId, destinationId);
      
      // Prepare entry info for completion calculation
      const passportInfo = allUserData.passport || {};
      const personalInfoFromStore = allUserData.personalInfo || {};
      const normalizedPersonalInfo = { ...personalInfoFromStore };

      // Gender removed from personalInfo - use passport data directly
      // Gender normalization logic removed - handled by passport model

      const entryInfo = {
        passport: passportInfo,
        personalInfo: normalizedPersonalInfo,
        funds: fundItems || [],
        travel: travelInfo || {},
        lastUpdatedAt: new Date().toISOString()
      };
      
      setUserData(entryInfo);
      
      // Extract arrival date for countdown
      const arrivalDateFromTravel = travelInfo?.arrivalArrivalDate || travelInfo?.arrivalDate;
      setArrivalDate(arrivalDateFromTravel);
      
      // Calculate completion using EntryCompletionCalculator
      const completionSummary = EntryCompletionCalculator.getCompletionSummary(entryInfo);
      console.log('Completion summary:', completionSummary);
      
      // Update completion state
      setCompletionPercent(completionSummary.totalPercent);
      
      if (completionSummary.totalPercent === 100) {
        setCompletionStatus('ready');
      } else if (completionSummary.totalPercent >= 50) {
        setCompletionStatus('mostly_complete');
      } else {
        setCompletionStatus('needs_improvement');
      }

      // Create category data from completion metrics
      const categoryData = [
        {
          id: 'passport',
          name: t('progressiveEntryFlow.categories.passport', { defaultValue: '护照信息' }),
          icon: '📘',
          status: completionSummary.categorySummary.passport.state,
          completedCount: completionSummary.categorySummary.passport.completed,
          totalCount: completionSummary.categorySummary.passport.total,
          missingFields: completionSummary.missingFields.passport || [],
        },
        {
          id: 'personal',
          name: t('progressiveEntryFlow.categories.personal', { defaultValue: '个人信息' }),
          icon: '👤',
          status: completionSummary.categorySummary.personalInfo.state,
          completedCount: completionSummary.categorySummary.personalInfo.completed,
          totalCount: completionSummary.categorySummary.personalInfo.total,
          missingFields: completionSummary.missingFields.personalInfo || [],
        },
        {
          id: 'funds',
          name: t('progressiveEntryFlow.categories.funds', { defaultValue: '资金证明' }),
          icon: '💰',
          status: completionSummary.categorySummary.funds.state,
          completedCount: completionSummary.categorySummary.funds.validFunds,
          totalCount: 1, // At least 1 fund item required
          missingFields: completionSummary.missingFields.funds || [],
        },
        {
          id: 'travel',
          name: t('progressiveEntryFlow.categories.travel', { defaultValue: '旅行信息' }),
          icon: '✈️',
          status: completionSummary.categorySummary.travel.state,
          completedCount: completionSummary.categorySummary.travel.completed,
          totalCount: completionSummary.categorySummary.travel.total,
          missingFields: completionSummary.missingFields.travel || [],
        },
      ];
      
      setCategories(categoryData);

      // Check for entry info and resubmission warnings (non-blocking) - use currentUserId directly
      loadEntryInfoStatus(currentUserId).catch(error => {
        console.log('Entry info status check failed, continuing without it:', error);
      });
      
    } catch (error) {
      console.error('Failed to load entry flow data:', error);
      
      // Fallback to empty state on error
      setCompletionPercent(0);
      setCompletionStatus('needs_improvement');
      setCategories([
        {
          id: 'passport',
          name: '护照信息',
          icon: '📘',
          status: 'incomplete',
          completedCount: 0,
          totalCount: 5,
          missingFields: ['passportNumber', 'fullName', 'nationality', 'dateOfBirth', 'expiryDate'],
        },
        {
          id: 'personal',
          name: '护照信息',
          icon: '👤',
          status: 'incomplete',
          completedCount: 0,
          totalCount: 4,
          missingFields: ['occupation', 'phoneNumber', 'email', 'gender'],
        },
        {
          id: 'funds',
          name: '资金证明',
          icon: '💰',
          status: 'incomplete',
          completedCount: 0,
          totalCount: 1,
          missingFields: ['fundItems'],
        },
        {
          id: 'travel',
          name: '旅行信息',
          icon: '✈️',
          status: 'incomplete',
          completedCount: 0,
          totalCount: 4,
          missingFields: ['arrivalDate', 'flightNumber', 'accommodation', 'travelPurpose'],
        },
      ]);
    } finally {
      setIsLoading(false);
    }
  };

  const handleRefresh = async () => {
    setRefreshing(true);
    await loadData();
    setRefreshing(false);
  };

  /**
   * Load entry info status including DAC submissions and resubmission warnings
   *
   * Checks for existing entry info and digital arrival cards to determine:
   * - Whether entry pack has been submitted
   * - If DAC is superseded
   * - Any pending resubmission warnings
   *
   * @param {string} userId - User ID to load entry info for
   * @returns {Promise<void>}
   */
  const loadEntryInfoStatus = async (userId) => {
    try {
      // Use EntryInfoService to check for entry info with DAC submissions
      const EntryInfoService = require('../../services/EntryInfoService').default;

      if (!EntryInfoService || typeof EntryInfoService.getAllEntryInfos !== 'function') {
        console.log('EntryInfoService methods not available, skipping entry info status check');
        setEntryPackStatus(null);
        setShowSupersededStatus(false);
        setResubmissionWarning(null);
        return;
      }

      const allEntryInfos = await EntryInfoService.getAllEntryInfos(userId);

      // Find entry info for Thailand
      const destinationId = route.params?.destination?.id || 'thailand';
      const thailandEntryInfo = allEntryInfos?.find(info =>
        info.destinationId === destinationId || info.destinationId === 'thailand'
      );

      if (thailandEntryInfo) {
        // Check if this entry info has a successful DAC submission
        const latestDAC = await EntryInfoService.getLatestSuccessfulDigitalArrivalCard(thailandEntryInfo.id, 'TDAC');

        if (latestDAC) {
          // Has successful DAC - consider it "submitted"
          setEntryPackStatus('submitted');
          setShowSupersededStatus(latestDAC.status === 'superseded');

          // Check for pending resubmission warnings
          try {
            const warning = UserDataService.getResubmissionWarning(thailandEntryInfo.id);
            if (warning) {
              setResubmissionWarning(warning);
            }
          } catch (warningError) {
            console.log('Resubmission warning check failed:', warningError);
          }

          console.log('Entry info status loaded:', {
            entryInfoId: thailandEntryInfo.id,
            hasDAC: !!latestDAC,
            dacStatus: latestDAC.status,
            hasWarning: !!resubmissionWarning
          });
        } else {
          // No successful DAC - consider it "in_progress"
          setEntryPackStatus('in_progress');
          setShowSupersededStatus(false);
          setResubmissionWarning(null);
        }
      } else {
        setEntryPackStatus(null);
        setShowSupersededStatus(false);
        setResubmissionWarning(null);
      }
    } catch (error) {
      console.error('Failed to load entry info status:', error);
      // Don't let entry info status loading failure block the main UI
      setEntryPackStatus(null);
      setShowSupersededStatus(false);
      setResubmissionWarning(null);
    }
  };

  /**
   * Handle resubmission warning actions (resubmit or ignore)
   *
   * When data changes are detected after TDAC submission, this handles:
   * - Marking entry pack as superseded
   * - Clearing warnings
   * - Navigating to edit screen for resubmission
   *
   * @param {Object} warning - Resubmission warning object
   * @param {string} warning.entryPackId - ID of the entry pack
   * @param {Object} warning.diffResult - Details of data changes
   * @param {string} action - Action to take ('resubmit' or 'ignore')
   * @returns {Promise<void>}
   */
  const handleResubmissionWarning = async (warning, action) => {
    try {
      if (action === 'resubmit') {
        // Mark entry pack as superseded and navigate to edit
        await UserDataService.markEntryPackAsSuperseded(warning.entryPackId, {
          changedFields: warning.diffResult.changedFields,
          changeReason: 'user_confirmed_resubmission'
        });

        // Clear the warning
        setResubmissionWarning(null);
        setShowSupersededStatus(true);

        // Navigate to edit screen
        navigation.navigate('ThailandTravelInfo', {
          passport: passportParam,
          destination: route.params?.destination,
          resubmissionMode: true
        });
      } else if (action === 'ignore') {
        // Clear the warning but don't mark as superseded
        UserDataService.clearResubmissionWarning(warning.entryPackId);
        setResubmissionWarning(null);
      }
    } catch (error) {
      console.error('Failed to handle resubmission warning:', error);
      Alert.alert(
        t('common.error', { defaultValue: '错误' }),
        t('progressiveEntryFlow.dataChange.handleError', { 
          defaultValue: '处理数据变更时出错，请重试。' 
        })
      );
    }
  };

  const handleGoBack = () => {
    navigation.goBack();
  };

  const handleEditInformation = () => {
    // Navigate back to ThailandTravelInfoScreen
    navigation.navigate('ThailandTravelInfo', {
      passport: passportParam,
      destination: route.params?.destination,
    });
  };

  const handlePreviewEntryCard = () => {
    // Navigate to EntryPackPreview to show the complete entry pack preview
    navigation.navigate('EntryPackPreview', {
      userData,
      passport: passportParam,
      destination: route.params?.destination,
      entryPackData: {
        personalInfo: userData?.personalInfo,
        travelInfo: userData?.travel,
        funds: userData?.funds,
        tdacSubmission: null // Will be populated when TDAC is submitted
      }
    });
  };



  const handleCategoryPress = (category) => {
    // Navigate back to ThailandTravelInfoScreen with the specific section expanded
    // This will be enhanced in future tasks to expand the correct section
    navigation.navigate('ThailandTravelInfo', {
      expandSection: category.id,
      passport: passportParam,
      destination: route.params?.destination,
    });
  };


  const handlePrimaryAction = async () => {
    const buttonState = primaryButtonState;
    
    switch (buttonState.action) {
      case 'continue_improving':
        // Navigate back to ThailandTravelInfoScreen
        navigation.navigate('ThailandTravelInfo', {
          passport: passportParam,
          destination: route.params?.destination,
        });
        break;
      case 'submit_tdac':
        // Navigate to TDAC submission screen with complete traveler info
        try {
          // Build complete traveler context from user data
          const userId = passportParam?.id || 'user_001';
          const ThailandTravelerContextBuilder = require('../../services/thailand/ThailandTravelerContextBuilder').default;
          const contextResult = await ThailandTravelerContextBuilder.buildThailandTravelerContext(userId);
          
          if (contextResult.success) {
            console.log('✅ Built traveler context for TDAC submission:', {
              hasPassportNo: !!contextResult.payload.passportNo,
              hasFullName: !!contextResult.payload.familyName && !!contextResult.payload.firstName,
              hasArrivalDate: !!contextResult.payload.arrivalDate,
              hasEmail: !!contextResult.payload.email,
              warnings: contextResult.warnings
            });
            
            // Show warnings if any (but still allow submission since validation passed)
            if (contextResult.warnings && contextResult.warnings.length > 0) {
              Alert.alert(
                '⚠️ 数据提醒',
                '以下信息需要注意：\n\n• ' + contextResult.warnings.join('\n• ') + '\n\n数据验证通过，可以继续提交。',
                [
                  {
                    text: '完善信息',
                    onPress: () => {
                      navigation.navigate('ThailandTravelInfo', {
                        passport: passportParam,
                        destination: route.params?.destination,
                      });
                    }
                  },
                  {
                    text: '继续提交',
                    style: 'default',
                    onPress: () => {
                      navigation.navigate('TDACSelection', {
                        passport: passportParam,
                        destination: route.params?.destination,
                        travelerInfo: contextResult.payload,
                      });
                    }
                  }
                ]
              );
            } else {
              // No warnings, proceed directly
              navigation.navigate('TDACSelection', {
                passport: passportParam,
                destination: route.params?.destination,
                travelerInfo: contextResult.payload,
              });
            }
          } else {
            console.error('❌ Failed to build traveler context:', contextResult.errors);
            Alert.alert(
              '❌ TDAC提交要求严格',
              '泰国入境卡(TDAC)要求所有信息必须完整准确，不能使用默认值。\n\n必须完善的信息：\n\n• ' + contextResult.errors.join('\n• ') + '\n\n请返回完善所有必需信息后再提交。',
              [
                {
                  text: '立即完善',
                  style: 'default',
                  onPress: () => {
                    navigation.navigate('ThailandTravelInfo', {
                      passport: passportParam,
                      destination: route.params?.destination,
                      highlightMissingFields: true, // Flag to highlight missing fields
                    });
                  }
                },
                { text: '取消', style: 'cancel' }
              ]
            );
          }
        } catch (error) {
          console.error('❌ Error building traveler context:', error);
          Alert.alert(
            '系统错误',
            '构建旅行者信息时出错，请稍后重试。',
            [{ text: '确定' }]
          );
        }
        break;
      case 'view_entry_pack':
        // Navigate to entry pack preview screen (not detail, as it's not submitted yet)
        handlePreviewEntryCard();
        break;
      case 'resubmit_tdac':
        // Handle resubmission - navigate to edit screen first
        navigation.navigate('ThailandTravelInfo', {
          passport: passportParam,
          destination: route.params?.destination,
          resubmissionMode: true,
          showResubmissionHint: true
        });
        break;
      case 'wait_for_window':
      default:
        // Button is disabled, no action
        break;
    }
  };

<<<<<<< HEAD
=======
  /**
   * Get primary button state based on completion status and submission window
   *
   * Determines the appropriate button text, action, and enabled state based on:
   * - Entry pack superseded status
   * - Completion percentage
   * - Submission window availability
   * - Arrival date presence
   *
   * @returns {Object} Button configuration object
   * @returns {string} returns.title - Button text to display
   * @returns {string} returns.action - Action identifier (continue_improving, submit_tdac, etc.)
   * @returns {boolean} returns.disabled - Whether button should be disabled
   * @returns {string} returns.variant - Button variant (primary, secondary)
   * @returns {string} [returns.subtitle] - Optional subtitle text
   */
  const getPrimaryButtonState = () => {
    // Check if entry pack is superseded
    if (showSupersededStatus || entryPackStatus === 'superseded') {
      return {
        title: '更新我的泰国准备信息 🌺',
        action: 'resubmit_tdac',
        disabled: false,
        variant: 'primary',
        subtitle: '你的信息有更新，让我们重新准备最新的入境卡'
      };
    }

    // Check completion status
    const isComplete = completionPercent === 100;
    
    // Check submission window status
    let canSubmitNow = false;
    if (arrivalDate) {
      const window = require('../../utils/thailand/ArrivalWindowCalculator').default.getSubmissionWindow(arrivalDate);
      canSubmitNow = window.canSubmit;
    }

    // If completion is high enough, show entry pack option
    if (completionPercent >= 80 && isComplete && canSubmitNow) {
      return {
        title: '提交入境卡',
        action: 'submit_tdac',
        disabled: false,
        variant: 'primary'
      };
    } else if (completionPercent >= 60) {
      return {
        title: '查看我的通关包 📋',
        action: 'view_entry_pack',
        disabled: false,
        variant: 'primary',
        subtitle: '看看你已经准备好的入境信息'
      };
    } else if (!isComplete) {
      return {
        title: '继续准备我的泰国之旅 💪',
        action: 'continue_improving',
        disabled: false,
        variant: 'secondary'
      };
    } else if (isComplete && !arrivalDate) {
      return {
        title: '告诉我你什么时候到泰国 ✈️',
        action: 'continue_improving',
        disabled: false,
        variant: 'secondary',
        subtitle: '设置抵达日期，我们就能帮你找到最佳提交时间'
      };
    } else if (isComplete && !canSubmitNow) {
      return {
        title: t('progressiveEntryFlow.countdown.preWindow', { defaultValue: '等待提交窗口' }),
        action: 'wait_for_window',
        disabled: true,
        variant: 'primary',
        subtitle: t('progressiveEntryFlow.countdown.preWindow', { 
          defaultValue: '提交窗口尚未开启' 
        })
      };
    } else {
      return {
        title: '提交入境卡',
        action: 'submit_tdac',
        disabled: false,
        variant: 'primary'
      };
    }
  };
>>>>>>> ad7fed34

  const hasNoEntryData = completionPercent === 0 && categories.every(cat => cat.completedCount === 0);

  const renderPrimaryAction = () => {
    const buttonState = primaryButtonState;
    return (
      <View>
        <Button
          title={buttonState.title}
          onPress={handlePrimaryAction}
          variant={buttonState.variant}
          disabled={buttonState.disabled}
          style={styles.primaryActionButton}
        />
        {buttonState.subtitle && (
          <Text style={styles.primaryActionSubtitle}>
            {buttonState.subtitle}
          </Text>
        )}
      </View>
    );
  };


<<<<<<< HEAD
=======
      {/* Example/Tutorial hints */}
      <View style={styles.noDataHints}>
        <Text style={styles.noDataHintsTitle}>
          泰国入境需要准备这些信息 🌺
        </Text>
        <View style={styles.noDataHintsList}>
          <Text style={styles.noDataHint}>• 📘 护照信息 - 让泰国认识你</Text>
          <Text style={styles.noDataHint}>• 📞 联系方式 - 泰国怎么找到你</Text>
          <Text style={styles.noDataHint}>• 💰 资金证明 - 证明你能好好玩</Text>
          <Text style={styles.noDataHint}>• ✈️ 航班和住宿 - 你的旅行计划</Text>
        </View>
      </View>

      <Button
        title="开始我的泰国准备之旅！🇹🇭"
        onPress={handleEditInformation}
        variant="primary"
        style={styles.noDataButton}
      />
    </View>
  );

  const renderPreparedState = () => (
    <PreparedState
      completionPercent={completionPercent}
      completionStatus={completionStatus}
      arrivalDate={arrivalDate}
      t={t}
      passportParam={passportParam}
      destination={route.params?.destination}
      userData={userData}
      handleEditInformation={handleEditInformation}
      handlePreviewEntryCard={handlePreviewEntryCard}
      navigation={navigation}
      renderPrimaryAction={renderPrimaryAction}
    />
  );
>>>>>>> ad7fed34

  const renderContent = () => (
    <View style={styles.contentContainer}>
      {/* Superseded Status Banner */}
      {showSupersededStatus && (
        <View style={styles.supersededBanner}>
          <Text style={styles.supersededIcon}>🔄</Text>
          <View style={styles.supersededContent}>
            <Text style={styles.supersededTitle}>
              {t('progressiveEntryFlow.status.superseded', {
                defaultValue: '需要重新提交'
              })}
            </Text>
            <Text style={styles.supersededMessage}>
              {t('progressiveEntryFlow.superseded.message', {
                defaultValue: '您的入境信息已更新，需要重新提交入境卡以确保信息准确。'
              })}
            </Text>
          </View>
        </View>
      )}

      {/* Data Change Alert */}
      {resubmissionWarning && (
        <DataChangeAlert
          warning={resubmissionWarning}
          onResubmit={(warning) => handleResubmissionWarning(warning, 'resubmit')}
          onIgnore={(warning) => handleResubmissionWarning(warning, 'ignore')}
          onViewDetails={(warning) => {
            console.log('View details for warning:', warning);
          }}
          style={styles.dataChangeAlert}
        />
      )}

      {hasNoEntryData ? (
        <NoDataState
          styles={styles}
          onGetStarted={handleEditInformation}
        />
      ) : (
        <PreparedState
          styles={styles}
          colors={colors}
          completionPercent={completionPercent}
          completionStatus={completionStatus}
          arrivalDate={arrivalDate}
          userData={userData}
          passport={passportParam}
          destination={route.params?.destination}
          t={t}
          onEditInformation={handleEditInformation}
          onPreviewEntryCard={handlePreviewEntryCard}
          onNavigateToGuide={(params) => navigation.navigate('ThailandEntryGuide', params)}
          renderPrimaryAction={renderPrimaryAction}
        />
      )}
    </View>
  );

  return (
    <SafeAreaView style={styles.container}>
      <View style={styles.header}>
        <BackButton
          onPress={handleGoBack}
          label={t('common.back')}
          style={styles.backButton}
        />
        <Text style={styles.headerTitle}>
          我的泰国之旅 🌺
        </Text>
        <View style={styles.headerRight} />
      </View>

      <ScrollView 
        showsVerticalScrollIndicator={false} 
        contentContainerStyle={styles.scrollContainer}
        refreshControl={
          <RefreshControl
            refreshing={refreshing}
            onRefresh={handleRefresh}
            colors={[colors.primary]}
            tintColor={colors.primary}
          />
        }
      >

        <View style={styles.titleSection}>
          <Text style={styles.flag}>🇹🇭</Text>
          <Text style={styles.title}>
            我的泰国之旅准备好了吗？🌺
          </Text>
          <Text style={styles.subtitle}>
            看看你准备得怎么样，一起迎接泰国冒险！
          </Text>
        </View>

        {isLoading ? (
          <View style={styles.loadingContainer}>
            <Text style={styles.loadingText}>
              {t('thailand.entryFlow.loading', { defaultValue: '正在加载准备状态...' })}
            </Text>
          </View>
        ) : (
          renderContent()
        )}
      </ScrollView>
    </SafeAreaView>
  );
};

const styles = StyleSheet.create({
  container: {
    flex: 1,
    backgroundColor: colors.background,
  },
  header: {
    flexDirection: 'row',
    alignItems: 'center',
    justifyContent: 'space-between',
    paddingHorizontal: spacing.md,
    paddingVertical: spacing.sm,
    backgroundColor: colors.white,
    borderBottomWidth: 1,
    borderBottomColor: colors.border,
  },
  backButton: {
    marginLeft: -spacing.sm,
  },
  headerTitle: {
    ...typography.body2,
    fontWeight: '600',
    color: colors.text,
    textAlign: 'center',
    flex: 1,
  },
  headerRight: {
    width: 40,
  },
  scrollContainer: {
    paddingBottom: spacing.lg,
  },

  titleSection: {
    alignItems: 'center',
    paddingVertical: spacing.md,
    paddingHorizontal: spacing.md,
  },
  flag: {
    fontSize: 40,
    marginBottom: spacing.sm,
  },
  title: {
    ...typography.h3,
    color: colors.primary,
    marginBottom: spacing.xs,
    textAlign: 'center',
  },
  subtitle: {
    ...typography.body1,
    color: colors.textSecondary,
    textAlign: 'center',
  },
  loadingContainer: {
    padding: spacing.md,
    alignItems: 'center',
  },
  loadingText: {
    ...typography.body1,
    color: colors.textSecondary,
  },
  contentContainer: {
    paddingHorizontal: spacing.md,
  },
  // Status Section Styles
  statusSection: {
    marginBottom: spacing.lg,
  },
  sectionTitle: {
    ...typography.h3,
    color: colors.text,
    fontWeight: '600',
    marginBottom: spacing.md,
  },



  // Integrated Countdown & Submission Section Styles
  countdownSection: {
    marginBottom: spacing.lg,
    backgroundColor: colors.white,
    borderRadius: 12,
    padding: spacing.md,
    shadowColor: '#000',
    shadowOffset: { width: 0, height: 2 },
    shadowOpacity: 0.1,
    shadowRadius: 4,
    elevation: 3,
  },

  // Action Section Styles (now only for secondary actions)
  actionSection: {
    marginBottom: spacing.lg,
  },
  actionButtonsContainer: {
    gap: spacing.md,
  },
  primaryActionContainer: {
    marginTop: spacing.md,
    paddingTop: spacing.md,
    borderTopWidth: 1,
    borderTopColor: colors.border,
  },
  primaryActionButton: {
    marginBottom: spacing.xs,
  },
  primaryActionSubtitle: {
    ...typography.body2,
    color: colors.textSecondary,
    textAlign: 'center',
    lineHeight: 16,
  },
  secondaryActionsContainer: {
    flexDirection: 'row',
    justifyContent: 'space-between',
    gap: spacing.sm,
    flexWrap: 'wrap',
  },
  secondaryActionButton: {
    flex: 1,
    minWidth: 100,
    flexDirection: 'row',
    alignItems: 'center',
    backgroundColor: colors.white,
    borderRadius: 16,
    paddingVertical: spacing.md,
    paddingHorizontal: spacing.md,
    borderWidth: 1,
    borderColor: 'rgba(7, 193, 96, 0.15)',
    shadowColor: colors.shadow,
    shadowOffset: {
      width: 0,
      height: 4,
    },
    shadowOpacity: 0.12,
    shadowRadius: 8,
    elevation: 3,
  },
  secondaryActionIconContainer: {
    width: 44,
    height: 44,
    borderRadius: 22,
    backgroundColor: colors.primaryLight,
    alignItems: 'center',
    justifyContent: 'center',
    marginRight: spacing.md,
  },
  secondaryActionIcon: {
    fontSize: 24,
  },
  secondaryActionContent: {
    flex: 1,
  },
  secondaryActionTitle: {
    ...typography.body1,
    color: colors.text,
    fontWeight: '600',
  },
  secondaryActionSubtitle: {
    ...typography.caption,
    color: colors.textSecondary,
    marginTop: 4,
  },
  secondaryActionArrow: {
    ...typography.body2,
    color: colors.primaryDark,
    fontWeight: '700',
    fontSize: 18,
    marginLeft: spacing.sm,
  },
  // No Data Styles
  noDataContainer: {
    alignItems: 'center',
    paddingVertical: spacing.xl,
    paddingHorizontal: spacing.lg,
  },
  noDataIcon: {
    fontSize: 64,
    marginBottom: spacing.lg,
  },
  noDataTitle: {
    ...typography.h2,
    color: colors.text,
    textAlign: 'center',
    marginBottom: spacing.md,
    fontWeight: '600',
  },
  noDataDescription: {
    ...typography.body1,
    color: colors.textSecondary,
    textAlign: 'center',
    lineHeight: 22,
    marginBottom: spacing.lg,
  },
  noDataHints: {
    backgroundColor: colors.primaryLight,
    borderRadius: 12,
    padding: spacing.md,
    marginBottom: spacing.lg,
    width: '100%',
  },
  noDataHintsTitle: {
    ...typography.body1,
    color: colors.primary,
    fontWeight: '600',
    marginBottom: spacing.sm,
  },
  noDataHintsList: {
    gap: spacing.xs,
  },
  noDataHint: {
    ...typography.body2,
    color: colors.primary,
    lineHeight: 18,
  },
  noDataButton: {
    minWidth: 200,
  },

  // Superseded Status Banner Styles
  supersededBanner: {
    backgroundColor: '#FFF5F5',
    borderColor: colors.error,
    borderWidth: 1,
    borderRadius: 12,
    padding: spacing.md,
    marginBottom: spacing.md,
    flexDirection: 'row',
    alignItems: 'flex-start',
  },
  supersededIcon: {
    fontSize: 24,
    marginRight: spacing.sm,
  },
  supersededContent: {
    flex: 1,
  },
  supersededTitle: {
    ...typography.h4,
    fontWeight: '600',
    color: colors.error,
    marginBottom: spacing.xs,
  },
  supersededMessage: {
    ...typography.body2,
    color: colors.textSecondary,
    lineHeight: 20,
  },

  // Data Change Alert Styles
  dataChangeAlert: {
    marginBottom: spacing.md,
  },

  // Entry Guide Button Styles
  entryGuideButton: {
    borderRadius: 16,
    overflow: 'hidden',
    marginTop: spacing.lg,
    shadowColor: colors.shadow,
    shadowOffset: { width: 0, height: 6 },
    shadowOpacity: 0.16,
    shadowRadius: 8,
    elevation: 4,
  },
  entryGuideGradient: {
    flexDirection: 'row',
    alignItems: 'center',
    paddingHorizontal: spacing.lg,
    paddingVertical: spacing.md,
  },
  entryGuideIconContainer: {
    width: 48,
    height: 48,
    borderRadius: 24,
    backgroundColor: 'rgba(255, 255, 255, 0.25)',
    alignItems: 'center',
    justifyContent: 'center',
    marginRight: spacing.md,
  },
  entryGuideContent: {
    flex: 1,
  },
  entryGuideTitle: {
    ...typography.body1,
    color: colors.white,
    fontWeight: '700',
    fontSize: 16,
  },
  entryGuideSubtitle: {
    ...typography.caption,
    color: 'rgba(255, 255, 255, 0.85)',
    marginTop: 4,
  },
  entryGuideIcon: {
    fontSize: 24,
  },
  entryGuideChevron: {
    width: 36,
    height: 36,
    borderRadius: 18,
    backgroundColor: 'rgba(255, 255, 255, 0.24)',
    alignItems: 'center',
    justifyContent: 'center',
    marginLeft: spacing.md,
  },
  entryGuideArrow: {
    ...typography.body1,
    color: colors.white,
    fontSize: 18,
    fontWeight: '600',
  },

  // Additional action buttons styles
  additionalActionsContainer: {
    flexDirection: 'row',
    justifyContent: 'space-between',
    marginTop: spacing.md,
    paddingTop: spacing.sm,
    borderTopWidth: 1,
    borderTopColor: colors.border,
  },
  additionalActionButton: {
    flex: 1,
    flexDirection: 'row',
    alignItems: 'center',
    justifyContent: 'center',
    paddingVertical: spacing.sm,
    paddingHorizontal: spacing.sm,
    marginHorizontal: spacing.xs,
    backgroundColor: colors.backgroundLight,
    borderRadius: 8,
    borderWidth: 1,
    borderColor: colors.border,
  },
  additionalActionIcon: {
    fontSize: 16,
    marginRight: spacing.xs,
  },
  additionalActionText: {
    ...typography.body2,
    color: colors.text,
    fontWeight: '500',
    fontSize: 13,
  },
});

export default ThailandEntryFlowScreen;<|MERGE_RESOLUTION|>--- conflicted
+++ resolved
@@ -19,13 +19,10 @@
 import PreparedState from '../../components/thailand/PreparedState';
 import SubmissionCountdown from '../../components/SubmissionCountdown';
 import DataChangeAlert from '../../components/DataChangeAlert';
-import NoDataState from '../../components/thailand/NoDataState';
-import PreparedState from '../../components/thailand/PreparedState';
 import { colors, typography, spacing } from '../../theme';
 import { useLocale } from '../../i18n/LocaleContext';
 import EntryCompletionCalculator from '../../utils/EntryCompletionCalculator';
 import UserDataService from '../../services/data/UserDataService';
-import { useThailandPrimaryButton } from '../../hooks/thailand';
 
 const ThailandEntryFlowScreen = ({ navigation, route }) => {
   const { t, language } = useLocale();
@@ -48,47 +45,43 @@
   // Passport selection state
   const [userId, setUserId] = useState(null);
 
-  // Data change listener ref - fixed memory leak by using useRef
-  const dataChangeUnsubscribeRef = React.useRef(null);
-
-  // Primary button state - extracted to custom hook for better maintainability
-  const primaryButtonState = useThailandPrimaryButton({
-    completionPercent,
-    arrivalDate,
-    showSupersededStatus,
-    entryPackStatus,
-  });
+
 
   // Load data on component mount and when screen gains focus
   useFocusEffect(
     React.useCallback(() => {
       loadData();
-
-      // Set up data change listener
-      dataChangeUnsubscribeRef.current = UserDataService.addDataChangeListener((event) => {
-        console.log('Data change event received in ThailandEntryFlowScreen:', event);
-
-        if (event.type === 'RESUBMISSION_WARNING') {
-          // Check if this warning is for the current entry pack
-          const currentEntryPackId = route.params?.entryPackId;
-          if (currentEntryPackId && event.entryPackId === currentEntryPackId) {
-            setResubmissionWarning(event);
-          }
-        } else if (event.type === 'DATA_CHANGED') {
-          // Refresh data when changes are detected
-          loadData();
-        }
-      });
-
+      setupDataChangeListener();
+      
       return () => {
-        // Cleanup listener on unmount/blur
-        if (dataChangeUnsubscribeRef.current) {
-          dataChangeUnsubscribeRef.current();
-          dataChangeUnsubscribeRef.current = null;
+        // Cleanup listener on unmount
+        if (dataChangeUnsubscribe) {
+          dataChangeUnsubscribe();
         }
       };
     }, [])
   );
+
+  // Data change listener
+  let dataChangeUnsubscribe = null;
+
+  const setupDataChangeListener = () => {
+    // Add listener for data changes and resubmission warnings
+    dataChangeUnsubscribe = UserDataService.addDataChangeListener((event) => {
+      console.log('Data change event received in ThailandEntryFlowScreen:', event);
+      
+      if (event.type === 'RESUBMISSION_WARNING') {
+        // Check if this warning is for the current entry pack
+        const currentEntryPackId = route.params?.entryPackId;
+        if (currentEntryPackId && event.entryPackId === currentEntryPackId) {
+          setResubmissionWarning(event);
+        }
+      } else if (event.type === 'DATA_CHANGED') {
+        // Refresh data when changes are detected
+        loadData();
+      }
+    });
+  };
 
   const loadData = async () => {
     try {
@@ -418,7 +411,7 @@
 
 
   const handlePrimaryAction = async () => {
-    const buttonState = primaryButtonState;
+    const buttonState = getPrimaryButtonState();
     
     switch (buttonState.action) {
       case 'continue_improving':
@@ -531,8 +524,6 @@
     }
   };
 
-<<<<<<< HEAD
-=======
   /**
    * Get primary button state based on completion status and submission window
    *
@@ -621,12 +612,11 @@
       };
     }
   };
->>>>>>> ad7fed34
 
   const hasNoEntryData = completionPercent === 0 && categories.every(cat => cat.completedCount === 0);
 
   const renderPrimaryAction = () => {
-    const buttonState = primaryButtonState;
+    const buttonState = getPrimaryButtonState();
     return (
       <View>
         <Button
@@ -645,9 +635,16 @@
     );
   };
 
-
-<<<<<<< HEAD
-=======
+  const renderNoDataState = () => (
+    <View style={styles.noDataContainer}>
+      <Text style={styles.noDataIcon}>📝</Text>
+      <Text style={styles.noDataTitle}>
+        准备开始泰国之旅吧！🌴
+      </Text>
+      <Text style={styles.noDataDescription}>
+        你还没有填写泰国入境信息，别担心，我们会一步步帮你准备好所有需要的资料，让你轻松入境泰国！
+      </Text>
+
       {/* Example/Tutorial hints */}
       <View style={styles.noDataHints}>
         <Text style={styles.noDataHintsTitle}>
@@ -685,7 +682,6 @@
       renderPrimaryAction={renderPrimaryAction}
     />
   );
->>>>>>> ad7fed34
 
   const renderContent = () => (
     <View style={styles.contentContainer}>
@@ -721,28 +717,7 @@
         />
       )}
 
-      {hasNoEntryData ? (
-        <NoDataState
-          styles={styles}
-          onGetStarted={handleEditInformation}
-        />
-      ) : (
-        <PreparedState
-          styles={styles}
-          colors={colors}
-          completionPercent={completionPercent}
-          completionStatus={completionStatus}
-          arrivalDate={arrivalDate}
-          userData={userData}
-          passport={passportParam}
-          destination={route.params?.destination}
-          t={t}
-          onEditInformation={handleEditInformation}
-          onPreviewEntryCard={handlePreviewEntryCard}
-          onNavigateToGuide={(params) => navigation.navigate('ThailandEntryGuide', params)}
-          renderPrimaryAction={renderPrimaryAction}
-        />
-      )}
+      {hasNoEntryData ? renderNoDataState() : renderPreparedState()}
     </View>
   );
 
